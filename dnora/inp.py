--- conflicted
+++ resolved
@@ -37,12 +37,8 @@
         return output_file
 
 class SWAN(InputFileWriter):
-<<<<<<< HEAD
     def __init__(self, calib_wind=1, calib_wcap=0.5000E-04, calib_wlev = 1, wind=True, waterlevel=True, timestep=10,
-                 f_low = 0.04, f_high=1., n_freq=31, n_dir=36, spec_points=None, extension='swn'):
-=======
-    def __init__(self, calib_wind=1, calib_wcap=0.5000E-04, wind=True, spec_points=None, extension='swn', hotstart=False):
->>>>>>> ea482da2
+                 f_low = 0.04, f_high=1., n_freq=31, n_dir=36, spec_points=None, extension='swn', hotstart=False):
 
         self.calib_wind = calib_wind
         self.calib_wcap = calib_wcap
@@ -51,15 +47,12 @@
         self.waterlevel = waterlevel
         self.spec_points = spec_points # list of (lon, lat) points, e.g.,[(4.4, 60.6),(4.4, 60.8)]
         self._extension_in = extension
-<<<<<<< HEAD
         self.swan_timestep = timestep
         self.f_low = f_low
         self.f_high = f_high
         self.n_freq = n_freq
         self.n_dir = n_dir
-=======
         self.hotstart = hotstart # filename of hotstart file
->>>>>>> ea482da2
         return
 
     def _extension(self):
@@ -137,22 +130,16 @@
                 delta_Xf = np.round(np.abs(forcing.lon()[-1] - forcing.lon()[0]), 5)
                 delta_Yf = np.round(np.abs(forcing.lat()[-1] - forcing.lat()[0]), 5)
 
-<<<<<<< HEAD
                 file_out.write('INPGRID WIND ' + str(forcing.lon()[0]) + ' ' + str(forcing.lat()[0]) + ' 0. ' + str(
                     forcing.nx() - 1) + ' ' + str(forcing.ny() - 1) + ' ' + str(
                     (delta_Xf / (forcing.nx() - 1)).round(6)) + ' ' + str((delta_Yf / (forcing.ny() - 1)).round(
                     6)) + ' NONSTATIONARY ' + STR_START + f" {forcing.dt():.0f} HR " + STR_END + '\n')
 
-=======
-                file_out.write('INPGRID WIND '+str(forcing.lon()[0])+' '+str(forcing.lat()[0])+' 0. '+str(forcing.nx()-1)+' '+str(forcing.ny()-1)+' '+str(
-                    (delta_Xf/(forcing.nx()-1)).round(8)) + ' '+str((delta_Yf/(forcing.ny()-1)).round(8)) + ' NONSTATIONARY ' + STR_START + f" {forcing.dt():.0f} HR " + STR_END + '\n')
->>>>>>> ea482da2
                 file_out.write('READINP WIND '+str(factor_wind)+'  \''+forcing_path.split('/')[-1]+'\' 3 0 0 1 FREE \n')
                 file_out.write('$ \n')
             else:
                 file_out.write('WIND 0 0 \n') # no wind forcing
 
-<<<<<<< HEAD
             if self.waterlevel:
                 delta_Xf = np.round(np.abs(waterlevel.lon()[-1] - waterlevel.lon()[0]), 5)
                 delta_Yf = np.round(np.abs(waterlevel.lat()[-1] - waterlevel.lat()[0]), 5)
@@ -164,12 +151,12 @@
 
                 file_out.write('READINP WLEV '+str(factor_waterlevel)+'  \''+waterlevel_path.split('/')[-1]+'\' 3 0 1 FREE \n')
                 file_out.write('$ \n')
-=======
+            else:
+                pass            
+
             if self.hotstart is True:
                 file_out.write('INITIAL HOTSTART \'hotstart_'+grid.name()+'_'+STR_START.replace('.','')[:-2]+'\''  '\n')
->>>>>>> ea482da2
-            else:
-                pass
+
 
             file_out.write('GEN3 WESTH cds2='+str(self.calib_wcap) + '\n')
             file_out.write('FRICTION JON 0.067 \n')
@@ -194,12 +181,8 @@
                 file_out.write('OUTPUT ' + STR_START + ' 1 HR \n')
             else:
                 pass
-<<<<<<< HEAD
             file_out.write('COMPUTE '+STR_START+ ' %d MIN ' % self.swan_timestep + STR_END + '\n')
-=======
-            file_out.write('COMPUTE '+STR_START+' 10 MIN ' + STR_END + '\n')
             file_out.write('HOTFILE \'hotstart_'+grid.name()+'_'+STR_END.replace('.','')[:-2]+'\'' +' FREE \n')
->>>>>>> ea482da2
             file_out.write('STOP \n')
 
         return filename
