from abc import ABC, abstractmethod
from cmath import nan
from copy import copy
import os
import numpy as np
import pandas as pd

# Import objects
from .wnd.wnd_mod import Forcing
from .grd.grd_mod import Grid
from .bnd.bnd_mod import Boundary
from .aux_funcs import create_swan_segment_coords
from . import msg
from . import file_module
class InputFileWriter(ABC):
    @abstractmethod
    def _extension(self):
        pass

    def _clean_filename(self):
        """If this is set to False, then the ModelRun object does not clean
        the filename, and possible placeholders (e.g. #T0) can still be
        present.
        """
        return True

    def _im_silent(self) -> bool:
        """Return False if you want to be responsible for printing out the
        file names."""
        return True

    @abstractmethod
    def __call__(self, grid: Grid, forcing: Forcing, boundary: Boundary,
                start_time: str, end_time: str, filename: str,
                grid_path: str, forcing_path: str, boundary_path: str) -> str:
        return output_file

class SWAN(InputFileWriter):
    def __init__(self, calib_wind=1, calib_wcap=0.5000E-04, wind=True, spec_points=None, extension='swn', hotstart=False):

        self.calib_wind = calib_wind
        self.calib_wcap = calib_wcap
        self.wind = wind
        self.spec_points = spec_points # list of (lon, lat) points, e.g.,[(4.4, 60.6),(4.4, 60.8)]
        self._extension_in = extension
        self.hotstart = hotstart # filename of hotstart file
        return

    def _extension(self):
        return self._extension_in

    def __call__(self, grid: Grid, forcing: Forcing, boundary: Boundary,
                start_time: str, end_time: str, filename: str,
                grid_path: str, forcing_path: str, boundary_path: str):

        if forcing is None and self.wind == True:
            msg.info('No forcing object provided. Wind information will NOT be written to SWAN input file!')
            self.wind = False

        # Define start and end times of model run
        DATE_START = start_time
        DATE_END = end_time
        STR_START = pd.Timestamp(DATE_START).strftime('%Y%m%d.%H%M%S')
        STR_END = pd.Timestamp(DATE_END).strftime('%Y%m%d.%H%M%S')

        delta_X = np.round(np.abs(grid.lon()[-1] - grid.lon()[0]), 5)
        delta_Y = np.round(np.abs(grid.lat()[-1] - grid.lat()[0]), 5)

        factor_wind = self.calib_wind*0.001

        with open(filename, 'w') as file_out:
            file_out.write(
                '$************************HEADING************************\n')
            file_out.write('$ \n')
            file_out.write(' PROJ \'' + grid.name() + '\' \'T24\' \n')
            file_out.write('$ \n')
            file_out.write(
                '$*******************MODEL INPUT*************************\n')
            file_out.write('$ \n')
            file_out.write('SET NAUT \n')
            file_out.write('$ \n')
            file_out.write('MODE NONSTATIONARY TWOD \n')
            file_out.write('COORD SPHE CCM \n')
            file_out.write('CGRID '+str(grid.lon()[0])+' '+str(grid.lat()[0])+' 0. '+str(delta_X)+' '+str(
                delta_Y)+' '+str(grid.nx()-1)+' '+str(grid.ny()-1)+' CIRCLE 36 0.04 1.0 31 \n')
            file_out.write('$ \n')

            file_out.write('INPGRID BOTTOM ' + str(grid.lon()[0])+' '+str(grid.lat()[0])+' 0. '+str(grid.nx()-1)+' '+str(
                grid.ny()-1)+' ' + str((delta_X/(grid.nx()-1)).round(8)) + ' ' + str((delta_Y/(grid.ny()-1)).round(8)) + '\n')
            file_out.write('READINP BOTTOM 1 \''+ grid_path.split('/')[-1] +'\' 3 0 FREE \n')
            file_out.write('$ \n')
            if boundary is not None:
                lons, lats = create_swan_segment_coords(grid.boundary_mask(), grid.lon_edges(), grid.lat_edges())

<<<<<<< HEAD
                bound_string = "BOUNDSPEC SEGMENT XY"
                for lon, lat in zip(lons, lats):
                    bound_string += f" {lon:.8f} {lat:.8f}"
                bound_string += " VARIABLE FILE 0 "
                bound_string += f"'{boundary_path.split('/')[-1]}'\n"
                file_out.write(bound_string)

=======
            if boundary is not None:
                lons, lats = create_swan_segment_coords(grid.boundary_mask(), grid.lon_edges(), grid.lat_edges())

                bound_string = "BOUNDSPEC SEGMENT XY"
                for lon, lat in zip(lons, lats):
                    bound_string += f" {lon:.4f} {lat:.4f}"
                bound_string += " VARIABLE FILE 0 "
                bound_string += f"'{boundary_path.split('/')[-1]}'\n"
                file_out.write(bound_string)

>>>>>>> ea482da2
                #file_out.write('BOU NEST \''+boundary_path.split('/')[-1]+'\' OPEN \n')
                file_out.write('$ \n')

            if self.wind:
                delta_Xf = np.round(np.abs(forcing.lon()[-1] - forcing.lon()[0]), 5)
                delta_Yf = np.round(np.abs(forcing.lat()[-1] - forcing.lat()[0]), 5)

                file_out.write('INPGRID WIND '+str(forcing.lon()[0])+' '+str(forcing.lat()[0])+' 0. '+str(forcing.nx()-1)+' '+str(forcing.ny()-1)+' '+str(
                    (delta_Xf/(forcing.nx()-1)).round(8)) + ' '+str((delta_Yf/(forcing.ny()-1)).round(8)) + ' NONSTATIONARY ' + STR_START + f" {forcing.dt():.0f} HR " + STR_END + '\n')
                file_out.write('READINP WIND '+str(factor_wind)+'  \''+forcing_path.split('/')[-1]+'\' 3 0 0 1 FREE \n')
                file_out.write('$ \n')
            else:
                file_out.write('WIND 0 0 \n') # no wind forcing

            if self.hotstart is True:
                file_out.write('INITIAL HOTSTART \'hotstart_'+grid.name()+'_'+STR_START.replace('.','')[:-2]+'\''  '\n')
            else:
                pass

            file_out.write('GEN3 WESTH cds2='+str(self.calib_wcap) + '\n')
            file_out.write('FRICTION JON 0.067 \n')
            file_out.write('PROP BSBT \n')
            file_out.write('NUM ACCUR NONST 1 \n')
            file_out.write('$ \n')
            file_out.write(
                '$*******************************************************\n')

            file_out.write('$ Generate block-output \n')
            temp_list = forcing_path.split('/')
            forcing_folder = '/'.join(temp_list[0:-1])
            file_out.write('BLOCK \'COMPGRID\' HEAD \''+grid.name()+'_'+STR_START.split('.')[0]+'.nc'
                           + '\' & \n')
            file_out.write(
                'LAY 1 HSIGN RTP TPS PDIR TM01 DIR DSPR WIND DEP OUTPUT ' + STR_START + ' 1 HR \n')
            file_out.write('$ \n')
            if self.spec_points is  not None:
                file_out.write('POINTS \'pkt\' &\n')
                for i in range(len(self.spec_points)):
                    file_out.write(str(self.spec_points[i][0])+' '+str(self.spec_points[i][1])+ ' &\n')
                file_out.write('SPECOUT \'pkt\' SPEC2D ABS \''+grid.name()+'_'+STR_START.split('.')[0]+'_spec.nc'+ '\' & \n')
                file_out.write('OUTPUT ' + STR_START + ' 1 HR \n')
            else:
                pass
            file_out.write('COMPUTE '+STR_START+' 10 MIN ' + STR_END + '\n')
            file_out.write('HOTFILE \'hotstart_'+grid.name()+'_'+STR_END.replace('.','')[:-2]+'\'' +' FREE \n')
            file_out.write('STOP \n')

        return filename



class SWASH(InputFileWriter):
    def __init__(self,bound_side_command='BOU SIDE W CCW CON REG 0.5 14 270 '):
        self.bound_side_command = bound_side_command

        return

    def _extension(self):
        return 'sws'

    def __call__(self, grid: Grid, forcing: Forcing, boundary: Boundary,
                start_time: str, end_time: str, filename: str,
                grid_path: str, forcing_path: str, boundary_path: str):

        DATE_START = start_time
        DATE_END = end_time
        STR_START =  pd.Timestamp(DATE_START).strftime('%H%M%S')
        STR_END =  pd.Timestamp(DATE_END).strftime('%H%M%S')

        delta_X = np.round(np.abs(grid.lon()[-1] - grid.lon()[0]), 8)
        delta_Y = np.round(np.abs(grid.lat()[-1] - grid.lat()[0]), 8)

        with open(filename, 'w') as file_out:
            file_out.write(
                '$************************HEADING************************\n')
            file_out.write('$ \n')
            file_out.write(' PROJ \'' + grid.name() + '\' \'T24\' \n')
            file_out.write('$ \n')
            file_out.write(
                '$*******************MODEL INPUT*************************\n')
            file_out.write('$ \n')
            file_out.write('SET NAUT \n')
            file_out.write('$ \n')
            file_out.write('MODE NONSTATIONARY TWOD \n')
            file_out.write('COORD SPHE CCM \n')
            file_out.write('CGRID REG '+str(grid.lon()[0])+' '+str(grid.lat()[0])+' 0. '+str(delta_X)+' '+str(
                delta_Y)+' '+str(grid.nx()-1)+' '+str(grid.ny()-1)+' \n')
            file_out.write('$ \n')
            file_out.write('VERT 1 \n')
            file_out.write('$ \n')
            file_out.write('INPGRID BOTTOM ' + str(grid.lon()[0])+' '+str(grid.lat()[0])+' 0. '+str(grid.nx()-1)+' '+str(
                grid.ny()-1)+' ' + str((delta_X/(grid.nx()-1)).round(8)) + ' ' + str((delta_Y/(grid.ny()-1)).round(8)) +  ' EXC -999 \n')
            file_out.write('READINP BOTTOM 1 \''+grid_path.split('/')[-1] +'\' 3 0 FREE \n')
            file_out.write('$ \n')
            file_out.write(self.bound_side_command +' \n')
            #file_out.write('BOU NEST \''+add_folder_to_filename(self.bnd_filename, self.bnd_folder)+'\' OPEN \n')
            file_out.write('$ \n')
            file_out.write(
                '$*******************************************************\n')
            file_out.write('$ OUTPUT REQUESTS \n')
            temp_list = grid_path.split('/')
            forcing_folder = '/'.join(temp_list[0:-1])
            file_out.write('BLOCK \'COMPGRID\' NOHEAD \''+grid.name()+'.mat'
                           + '\' & \n')
            file_out.write(
                'LAY 3 WATL BOTL OUTPUT ' + STR_START + ' 5 SEC \n')
            file_out.write('$ \n')
            file_out.write('COMPUTE '+STR_START+' 0.001 SEC ' + STR_END + '\n')
            file_out.write('STOP \n')

        return filename

class REEF3D(InputFileWriter):
    def __init__(self, option = 'REEF3D', edges = ['W'], nproc = 1,rot_angle=0, wave_input='SPEC1D', Hs = nan, Tp = nan , Sprm = nan):
        self.option = option
        self.nproc = nproc # number of processors
        self.edges = edges
        self.rot_angle = rot_angle # anlge for domain rotation
        self.wave_input = wave_input # 'SPEC1D' for NORA3 frequency spectrum or 'JONSWAP' providing Hs and Tp
        self.Hs = Hs # valid only for wave_input = 'JONSWAP'
        self.Tp = Tp # valid only for wave_input = 'JONSWAP'
        self.Sprm = Sprm # valid only for wave_input = 'JONSWAP'
        return

    def _extension(self):
        return 'txt'

    def __call__(self, grid: Grid, forcing: Forcing, boundary: Boundary,
                start_time: str, end_time: str, filename: str, forcing_path: str,
                grid_path: str, boundary_path: str):

        geodat = pd.read_csv(grid_path, sep = ' ') # read geo.dat
        geodat.columns = ['x', 'y', 'z']

        if self.option == 'DiveMESH':
            filename =  '/'.join(filename.split('/')[:-1])+'/control.txt'
            with open(filename, 'w') as file_out:
                if 'W' in self.edges:
                    file_out.write('C 11 6 // West side: wave generation' '\n')
                    file_out.write('C 12 7 // side: numerical beach' '\n')
                    file_out.write('C 13 7 // side: numerical beach' '\n')
                    file_out.write('C 14 7 // side: numerical beach' '\n')
                elif 'N' in self.edges:
                    file_out.write('C 12 6 // North side: wave generation' '\n')
                    file_out.write('C 13 3 // side: numerical beach' '\n')
                    file_out.write('C 14 3 // side: numerical beach' '\n')
                    file_out.write('C 11 7 // side: numerical beach' '\n')
                elif 'E' in self.edges:
                    file_out.write('C 14 6 // East side: wave generation' '\n')
                    file_out.write('C 11 7 // side: numerical beach' '\n')
                    file_out.write('C 12 7 // side: numerical beach' '\n')
                    file_out.write('C 13 7 // side: numerical beach' '\n')
                elif 'S' in self.edges:
                    file_out.write('C 13 6 // South side: wave generation' '\n')
                    file_out.write('C 11 7 // side: numerical beach' '\n')
                    file_out.write('C 12 7 // side: numerical beach' '\n')
                    file_out.write('C 14 7 // side: numerical beach' '\n')

                file_out.write('C 15 21 // bottom: wall boundary' '\n')
                file_out.write('C 16 3 // top: symmetry plane' '\n')
                file_out.write(' \n')

                file_out.write('B 1 '+str(int(grid.dx().round(0)))+' // horizontal mesh size dx' '\n')
                file_out.write('B 2 '+str(int(geodat.x.max()/int(grid.dx().round(0))))+
                ' '+str(int(geodat.y.max()/int(grid.dx().round(0))))
                +' 10 // number of cells in x, y and z directions' '\n')
                file_out.write('B 10 0.0 '+str(int(geodat.x.max()))+' 0.0 '+str(int(geodat.y.max()))+' 0.0 1.0 // rectangular domain size' '\n')
                file_out.write(' \n')

                file_out.write('B 103 5 // vertical grid clustering' '\n')
                file_out.write('B 113 2.5 // the stretching factor for the vertical grid clustering' '\n')
                file_out.write('B 116 1.0 // the focal point for the vertical grid clustering, which is water depth here' '\n')
                file_out.write(' \n')

                file_out.write('G 10 1 // turn geodat on/off' '\n')
                file_out.write('G 13 '+str(self.rot_angle)+' // rotation angle of geo coordinates around vertical axis' '\n')
                file_out.write('G 15 2 // local inverse distance interpolation' '\n')
                file_out.write('G 20 0 // use automatic grid size off' '\n')
                file_out.write('G 31 14 // number of smoothing iterations' '\n')
                #file_out.write('G 41 1' '\n')
                file_out.write(' \n')

                file_out.write('M 10 '+str(self.nproc)+' // number of processors' '\n')
                file_out.write('M 20 2 // decomposition method 2' '\n')
        elif self.option == 'REEF3D':
            with open(filename, 'w') as file_out:
                file_out.write('A 10 3  // choose the model reef::fnpf' '\n')
                file_out.write('A 310 3 // 3rd-order runge-kutta for fsfbc time treatment' '\n')
                file_out.write('A 311 5 // 5th-order weno for fsfbc spatial treatment including wetting-drying' '\n')
                file_out.write('A 320 1 // 2nd-order laplace' '\n')
                file_out.write(' \n')

                file_out.write('A 341 2.0 // size of coastal relaxation zone by a factor of the horizontal cell size' '\n')
                file_out.write('A 343 1   // turn on wetting-drying' '\n')
                file_out.write('A 345 0.001 // wetting-drying water depth threshold' '\n')
                file_out.write('A 346 2.1   // added viscosity within the coastal relaxation zone' '\n')
                file_out.write(' \n')

                file_out.write('A 350 1 // viscosity damping wave breaking algorithm' '\n')
                file_out.write('A 351 3 // breaking wave detection for both deep and shallow water' '\n')
                file_out.write('A 352 3 // additional filtering for viscosity based breaking for both deep and shallow water' '\n')
                file_out.write('A 361 5 // filtering outer iterations' '\n')
                file_out.write('A 362 2 // filtering inner iterations' '\n')
                file_out.write('A 365 1.86 // artificial viscosity for breaking wave energy dissipation' '\n')
                file_out.write(' \n')
                if self.wave_input =='SPEC1D':
                    file_out.write('B 85 10 // spectrum file' '\n')
                    file_out.write('B 90 1 // wave input' '\n')
                    file_out.write('B 92 31 // 1st-order irregular wave' '\n')

                elif self.wave_input =='JONSWAP':
                    file_out.write('B 85 2 // jonswap' '\n')
                    file_out.write('B 90 1 // wave input' '\n')
                    file_out.write('B 92 31 // 1st-order irregular wave' '\n')
                    file_out.write('B 93 '+str(self.Hs)+' '+ str(self.Tp)+' // wave height, wave period' '\n')
                    file_out.write('B 134 '+str(self.Sprm)+' // spreading parameter for the directional spreading functions' '\n')


                file_out.write(' \n')
                file_out.write('B 96 200.0 400.0 // wave generation zone length and numerical beach length' '\n')
                #file_out.write('B 107 0.0 '+str(int(geodat.x.max()))+' 0.0 0.0 200.0 // wave generation zone length and numerical beach length' '\n')
                #file_out.write('B 107 0.0 '+str(int(geodat.x.max()))+' '+str(int(geodat.y.max()))+' '+str(int(geodat.x.max()))+' 200.0 // customised numerical beach at the side walls' '\n')
                #file_out.write('B 107 25000.0 12000.0 0.0 16000.0 200.0 // customised numerical beach at the end of the tank' '\n')
                #file_out.write('B 107 0.0 0.0 2900.0 3500.0 200.0 // customised numerical beach at the side walls' '\n')
                #file_out.write('B 108 0.0 0.0 0.0 '+str(int(geodat.y.max()))+' 200.0 // customised wave generation zone' '\n')
                file_out.write('B 98 2 // relaxation method 2 for wave generation' '\n')
                file_out.write('B 99 2 // relaxation method 2 for numerical beach' '\n')
                file_out.write(' \n')

                file_out.write('F 60 '+str(grid.data.topo.max().round(1).values)+' // still water depth' '\n')
                file_out.write(' \n')

                file_out.write('G 50 1 // read in geo bathymetry' '\n')
                file_out.write(' \n')

                file_out.write('I 30 0 // turn off full tank initialisation, one can turn it on for a quick check of the setup' '\n')
                file_out.write(' \n')

                file_out.write('N 41 1800.0 // simulation time' '\n')
                file_out.write('N 47 1.0 // cfl number' '\n')
                file_out.write(' \n')

                file_out.write('M 10 '+str(self.nproc)+' // number of processors' '\n')
                file_out.write(' \n')

                file_out.write('P 180 1 // turn on .vtp free surface printout' '\n')
                file_out.write('P 185 0.0 1800.0 0.5 // print out .vtp files interval based on simulation time window' '\n')
                file_out.write(' \n')

                file_out.write('W 22 -9.81 // gravity' '\n')
                file_out.write(' \n')

        return filename



class HOS_ocean(InputFileWriter):
    def __init__(self,n1=256, n2=64, xlen=None, ylen=80,T_stop=100,f_out=1,toler=1.0e-7,n=4,Ta=0,
    depth = 100, Tp_real=10,Hs_real=4.5,gamma=3.3,beta=0.78,random_phases=1,
    tecplot=11,i_out_dim=1,i_3d=1,i_a_3d=0,i_2d=0,i_prob=0,i_sw=0):

        self.n1 = n1 # default is 256 at HOS-ocean-1.5/sources/HOS/variables_3D.f90
        self.n2 = n2 # default is 256 at HOS-ocean-1.5/sources/HOS/variables_3D.f90
        self.T_stop = T_stop
        self.f_out = f_out
        self.toler = toler
        self.n = n
        self.Ta = Ta
        self.depth = depth #np.mean(self.topo()[self.land_sea_mask()])
        self.Tp_real = Tp_real
        self.Hs_real = Hs_real
        self.gamma = gamma
        self.beta = beta
        self.random_phases = random_phases
        self.tecplot = tecplot
        self.i_out_dim = i_out_dim
        self.i_3d = i_3d
        self.i_a_3d = i_a_3d
        self.i_2d = i_2d
        self.i_prob = i_prob
        self.i_sw = i_sw
        if xlen is None:
            self.xlen = (self.n1*9.81*self.Tp_real**2)/(8*2*np.pi) # according to n1*2*np.pi/xlen = 5 k_p
            self.ylen = (self.n2*9.81*self.Tp_real**2)/(8*2*np.pi)
        else:
            self.xlen = xlen
            self.ylen = ylen
        return

    def _extension(self):
        return 'dat'

    def __call__(self, grid: Grid, forcing: Forcing, boundary: Boundary,
                start_time: str, end_time: str, filename: str,
                grid_path: str, forcing_path: str, boundary_path: str):

        # Create input file name
        __, folder = file_module.split_filepath(filename)
        filename.create_folder(folder=folder+'/Results')

        with open(filename, 'w') as file_out:
            file_out.write(
                'Restart previous computation :: i_restart        :: 0\n')
            file_out.write('Choice of computed case      :: i_case           :: 3\n')

            file_out.write('--- Geometry of the horizontal domain\n')
            file_out.write(
                'Length in x-direction        :: xlen             :: '+format(self.xlen,".1f")+'\n')
            file_out.write(
                'Length in y-direction        :: ylen             :: '+format(self.ylen,".1f")+'\n')

            file_out.write('--- Time stuff \n')
            file_out.write(
                'Duration of the simulation   :: T_stop           :: '+format(self.T_stop,".1f")+'\n')
            file_out.write(
                'Sampling frequency (output)  :: f_out            :: '+format(self.f_out,".1f")+'\n')
            file_out.write(
                'Tolerance of RK scheme       :: toler            :: '+format(self.toler,".2e")+'\n')
            file_out.write(
                'Dommermuth initialisation    :: n                :: '+format(self.n,".0f")+'\n')
            file_out.write(
                'Dommermuth initialisation    :: Ta               :: '+format(self.Ta,".1f")+'\n')

            file_out.write('--- Physical dimensional parameters \n')
            file_out.write(
                'Gravity                      :: grav             :: 9.81\n')
            file_out.write(
                'Water depth                  :: depth            :: '+format(self.depth,".1f")+'\n')

            file_out.write('--- Irregular waves (i_case=3) \n')
            file_out.write(
                'Peak period in s             :: Tp_real          :: '+format(self.Tp_real,".1f")+'\n')
            file_out.write(
                'Significant wave height in m :: Hs_real          :: '+format(self.Hs_real,".1f")+'\n')
            file_out.write(
                'JONSWAP Spectrum             :: gamma            :: '+format(self.gamma,".1f")+'\n')
            file_out.write(
                'Directionality (Dysthe)      :: beta             :: '+format(self.beta,".5f")+'\n')
            file_out.write(
                'Random phases generation     :: random_phases    :: '+format(self.random_phases,".0f")+'\n')

            file_out.write('--- Output files \n')
            file_out.write(
                'Tecplot version              :: tecplot          :: '+format(self.tecplot,".0f")+'\n')
            file_out.write(
                'Output: 1-dim. ; 0-nondim.   :: i_out_dim        :: '+format(self.i_out_dim,".0f")+'\n')
            file_out.write(
                '3d free surface quantities   :: i_3d             :: '+format(self.i_3d,".0f")+'\n')
            file_out.write(
                '3d modes                     :: i_a_3d           :: '+format(self.i_a_3d,".0f")+'\n')
            file_out.write(
                '2d free surface, center line :: i_2d             :: '+format(self.i_2d,".0f")+'\n')
            file_out.write(
                'Wave probes in domain        :: i_prob           :: '+format(self.i_prob,".0f")+'\n')
            file_out.write(
                'Swense output 1="yes",0="no" :: i_sw             :: '+format(self.i_sw,".0f")+'\n')
        return filename

class WW3_grid(InputFileWriter):
    def __init__(self):
        self.scaling = 10**6
        return

    def _extension(self):
        return 'nml'

    def __call__(self, grid: Grid, forcing: Forcing, boundary: Boundary,
                start_time: str, end_time: str, filename: str,
                grid_path: str, forcing_path: str, boundary_path: str):
#         &RECT_NML
#   RECT%NX                =  147
#   RECT%NY                =  126
#   RECT%SX               = 965753.       ! grid increment along x-axis
#   RECT%SY               = 448000.       ! grid increment along y-axis
#   RECT%SF               = 100000000.       ! scaling division factor for x-y axis
#   RECT%X0               = 5.39       ! x-coordinate of lower-left corner (deg)
#   RECT%Y0               = 62.05       ! y-coordinate of lower-left corner (deg)
#   RECT%SF0              = 1.       ! scaling division factor for x0,y0 coord
#
# /
        nx = grid.nx()
        ny = grid.ny()

        sx = round(grid.dlon()*self.scaling)
        sy = round(grid.dlat()*self.scaling)

        sf = self.scaling

        x0 = min(grid.lon())
        y0 = min(grid.lat())
        sf0 = 1.


        with open(filename, 'w') as file_out:
            file_out.write('&RECT_NML\n')
            file_out.write(f'  RECT%NX          = {nx:.0f}\n')
            file_out.write(f'  RECT%NY          = {ny:.0f}\n')
            file_out.write(f'  RECT%SX          = {sx:.0f}.\n')
            file_out.write(f'  RECT%SY          = {sy:.0f}.\n')
            file_out.write(f'  RECT%SF          = {sf:.0f}.\n')
            file_out.write(f'  RECT%X0          = {x0}\n')
            file_out.write(f'  RECT%Y0          = {y0}\n')
            file_out.write(f'  RECT%SF0         = {sf0:.0f}.\n')
            file_out.write('/')

        return filename<|MERGE_RESOLUTION|>--- conflicted
+++ resolved
@@ -1,3 +1,4 @@
+
 from abc import ABC, abstractmethod
 from cmath import nan
 from copy import copy
@@ -92,15 +93,6 @@
             if boundary is not None:
                 lons, lats = create_swan_segment_coords(grid.boundary_mask(), grid.lon_edges(), grid.lat_edges())
 
-<<<<<<< HEAD
-                bound_string = "BOUNDSPEC SEGMENT XY"
-                for lon, lat in zip(lons, lats):
-                    bound_string += f" {lon:.8f} {lat:.8f}"
-                bound_string += " VARIABLE FILE 0 "
-                bound_string += f"'{boundary_path.split('/')[-1]}'\n"
-                file_out.write(bound_string)
-
-=======
             if boundary is not None:
                 lons, lats = create_swan_segment_coords(grid.boundary_mask(), grid.lon_edges(), grid.lat_edges())
 
@@ -111,7 +103,6 @@
                 bound_string += f"'{boundary_path.split('/')[-1]}'\n"
                 file_out.write(bound_string)
 
->>>>>>> ea482da2
                 #file_out.write('BOU NEST \''+boundary_path.split('/')[-1]+'\' OPEN \n')
                 file_out.write('$ \n')
 
