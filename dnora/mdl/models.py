from .mdl_mod import ModelRun

from .. import bnd, wnd, grd, inp, run, spc, wlv, ocr

class SWAN(ModelRun):
    def _get_default_format(self):
        return 'SWAN'

    def _get_boundary_writer(self):
        return bnd.write.SWAN()

    def _get_spectral_writer(self):
        return spc.write.DumpToNc()

    def _get_forcing_writer(self):
        return wnd.write.SWAN()

    def _get_waterlevel_writer(self):
        return wlv.write.SWAN()

    def _get_oceancurrent_writer(self):
        return ocr.write.SWAN()

    def _get_point_picker(self):
        return bnd.pick.Area()

    def _get_grid_writer(self):
        return grd.write.SWAN()

    def _get_input_file_writer(self):
        return inp.SWAN()

    def _get_model_executer(self):
        return run.SWAN()

class SWASH(ModelRun):
    def _get_default_format(self):
        return 'SWASH'

    def _get_boundary_writer(self):
        return bnd.write.SWAN()

    def _get_forcing_writer(self):
        return wnd.write.SWAN()

    def _get_point_picker(self):
        return bnd.pick.NearestGridPoint()

    def _get_grid_writer(self):
        return grd.write.SWAN()

    def _get_input_file_writer(self):
        return inp.SWASH()

    def _get_model_executer(self):
        return run.SWASH()


class WW3(ModelRun):
    def _get_default_format(self):
        return 'WW3'

    def _get_boundary_writer(self):
        return bnd.write.WW3()

    def _get_forcing_writer(self):
        return wnd.write.WW3()

    def _get_point_picker(self):
        return bnd.pick.Area()

    def _get_grid_writer(self):
        return grd.write.WW3()

class HOS_ocean(ModelRun):
    def _get_default_format(self):
        return 'HOS_ocean'

    def _get_boundary_writer(self):
        return bnd.write.HOS_ocean()

    def _get_point_picker(self):
        return bnd.pick.NearestGridPoint()

    def _get_input_file_writer(self):
        return inp.HOS_ocean()

    def _get_model_executer(self):
        return run.HOS_ocean()

class REEF3D(ModelRun):
    def _get_default_format(self):
        return 'REEF3D'

    def _get_spectral_writer(self):
        return spc.write.REEF3D()

    def _get_point_picker(self):
        return bnd.pick.NearestGridPoint()

    def _get_input_file_writer(self):
        return inp.REEF3D()

    def _get_model_executer(self):
        return run.REEF3D()

class SWAN_NORA3(SWAN):
    def _get_boundary_reader(self):
        return bnd.read_metno.NORA3()

    def _get_forcing_reader(self):
        return wnd.read_metno.NORA3()

    def _get_point_picker(self):
        return bnd.pick.NearestGridPoint(max_dist=7, remove_duplicate=True)

class SWAN_ERA5(SWAN):
    def _get_boundary_reader(self):
        return bnd.read_ec.ERA5()

    def _get_forcing_reader(self):
        return wnd.read_ec.ERA5()

<<<<<<< HEAD
=======
    def _get_point_picker(self):
        return bnd.pick.NearestGridPoint(max_dist=15, remove_duplicate=True)

>>>>>>> 35f41317
    def _get_waterlevel_reader(self):
        return wlv.read_ec.GTSM_ERA5()

class SWAN_WAM4km(SWAN):
    def _get_boundary_reader(self):
        return bnd.read_metno.WAM4km()

    def _get_forcing_reader(self):
        return wnd.read_metno.MEPS()

class SWASH_NORA3(SWASH):
    def _get_boundary_reader(self):
        return bnd.read_metno.NORA3()

    def _get_forcing_reader(self):
        return wnd.read_metno.NORA3()

class WW3_NORA3(WW3):
    def _get_boundary_reader(self):
        return bnd.read_metno.NORA3()

    def _get_forcing_reader(self):
        return wnd.read_metno.NORA3()<|MERGE_RESOLUTION|>--- conflicted
+++ resolved
@@ -121,12 +121,9 @@
     def _get_forcing_reader(self):
         return wnd.read_ec.ERA5()
 
-<<<<<<< HEAD
-=======
     def _get_point_picker(self):
         return bnd.pick.NearestGridPoint(max_dist=15, remove_duplicate=True)
 
->>>>>>> 35f41317
     def _get_waterlevel_reader(self):
         return wlv.read_ec.GTSM_ERA5()
 
