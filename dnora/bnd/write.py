from __future__ import annotations # For TYPE_CHECKING

import numpy as np
from copy import copy
from abc import ABC, abstractmethod
import netCDF4
import re

# Import abstract classes and needed instances of them
from typing import TYPE_CHECKING, Tuple
if TYPE_CHECKING:
    from .bnd_mod import Boundary

# Import default values and aux_funcsiliry functions
from .. import msg
from .. import file_module

class BoundaryWriter(ABC):
    """Writes the boundary spectra to a certain file format.

    This object is provided to the .export_boundary() method.
    """
    @abstractmethod
    def _extension(self) -> str:
        pass

    def _im_silent(self) -> bool:
        """Return False if you want to be responsible for printing out the
        file names."""
        return True

    def _clean_filename(self):
        """If this is set to False, then the ModelRun object does not clean
        the filename, and possible placeholders (e.g. #T0) can still be
        present.
        """
        return True

    @abstractmethod
    def _convention(self) -> str:
        """Defines in which format the incoming spectra should be.

        The conventions to choose from are predetermined:

        'Ocean':    Oceanic convention
                    Directional vector monotonically increasing.
                    Direction to. North = 0, East = 90.

        'Met':      Meteorological convention
                    Directional vector monotonically increasing.
                    Direction from. North = 0, East = 90.

        'Math':     Mathematical convention
                    Directional vector monotonically increasing.
                    Direction to. North = 90, East = 0.

        'MathVec':  Mathematical convention in vector
                    Directional vector of type: [90 80 ... 10 0 350 ... 100]
                    Direction to. North = 90, East = 0.

        'WW3':      WAVEWATCH III output convention
                    Directional vector of type: [90 80 ... 10 0 350 ... 100]
                    Direction to. North = 0, East = 90.
        """
        return

    @abstractmethod
    def __call__(self, boundary: Boundary, filename: str) -> List[str]:
        """Writed the data from the Boundary object and returns the file and
        folder where data were written."""

        return output_files

class DumpToNc(BoundaryWriter):
    def __init__(self, convention: str='Ocean') -> None:
        self._convention_in = convention
        return

    def _convention(self) -> str:
        """Convention of spectra"""
        return self._convention_in

    def __call__(self, boundary: Boundary, filename: str) -> Tuple[str, str]:
        boundary.data.to_netcdf(filename)
        return filename


class NcFiles(BoundaryWriter):
    def __init__(self, convention: str='Ocean') -> None:
        self._convention_in = convention
        return

    def _extension(self):
        return 'nc'

    def _convention(self) -> str:
        """Convention of spectra"""
        return self._convention_in

    def _clean_filename(self):
        return False

    def __call__(self, boundary: Boundary, filename: str) -> Tuple[str, str]:

        output_files = []
        for n in boundary.x():
            output_file = file_module.replace_lonlat(filename, lon=boundary.lon()[n], lat=boundary.lat()[n])
            output_file = file_module.clean(output_file)
            output_files.append(output_file)

            msg.to_file(output_file)

            ds = boundary.slice_data(x=[n])
            ds.to_netcdf(output_file)

        return output_files


class WW3(BoundaryWriter):
    def __init__(self, one_file: bool=True, convention='WW3') -> None:
        self.one_file = one_file
        self._convention_in = convention
        return

    def _extension(self):
        return 'nc'

    def _convention(self) -> str:
        """Convention of spectra"""
        return self._convention_in

    def _clean_filename(self):
        return False

    def _im_silent(self) -> bool:
        return False

    def __call__(self, boundary: Boundary, filename: str) -> Tuple[str, str]:
        msg.info('Writing WAVEWATCH-III netcdf-output')

        if self.one_file:
            if len(boundary.x()) == 1:
                # Uses $Lon $Lat
                filename = file_module.replace_lonlat(filename, lon=boundary.lon()[0], lat=boundary.lat()[0])

            output_files = file_module.clean(filename)
            msg.plain(f"All points >> {output_files}")
            self.write_netcdf(boundary, output_files)

        else:
            output_files = []
            for n in boundary.x():
                #if boundary.mask[n]: # This property is not really used and should always be true
                output_file = file_module.replace_lonlat(filename, lon=boundary.lon()[n], lat=boundary.lat()[n])
                output_file = file_module.clean(output_file)
                output_files.append(output_file)

                msg.plain(f"Point {n} >> {output_file}")
                self.write_netcdf(boundary, output_file, n)
                #else:
                #    msg.info(f"Skipping point {n} ({boundary.lon()[n]:10.7f}, {boundary.lat()[n]:10.7f}). Masked as False.")

        return output_files

    def write_netcdf(self, boundary: Boundary, output_file: str, n: int=None) -> None:
        """Writes WW3 compatible netcdf spectral output from a list containing xarray datasets."""

        #if boundary.name == "AnonymousBoundary":
        #    output_file = f"ww3_spec_E{lon:09.6f}N{lat:09.6f}.nc"
        #else:
        #    output_file = f"ww3_{boundary.name}_E{lon:09.6f}N{lat:09.6f}.nc"
        #output_file = 'ww3_spec_E'+str(lon)+'N'+str(lat)+'.nc'
        #output_file = 'Test_ww3.nc'
        root_grp = netCDF4.Dataset(output_file, 'w', format='NETCDF4')
        #################### dimensions
        root_grp.createDimension('time', None)
        if self.one_file:
            root_grp.createDimension('station', len(boundary.x()))
        else:
            root_grp.createDimension('station', 1)
        root_grp.createDimension('string16', 16)
        root_grp.createDimension('frequency', len(boundary.freq()))
        root_grp.createDimension('direction', len(boundary.dirs()))

        #######################################################
        ####################### variables
        time = root_grp.createVariable('time', np.float64, ('time',))
        station = root_grp.createVariable('station', np.int32, ('station',))
        frequency = root_grp.createVariable('frequency',np.float32 , ('frequency',))
        direction = root_grp.createVariable('direction', np.float32, ('direction',))
        efth = root_grp.createVariable('efth', np.float32, ('time','station','frequency','direction',))
        latitude = root_grp.createVariable('latitude',np.float32 , ('time','station',))
        longitude = root_grp.createVariable('longitude',np.float32 , ('time','station',))
        station_name = root_grp.createVariable('station_name', 'S1', ('station','string16',))
        string16 = root_grp.createVariable('string16',np.int32 , ('string16',))

        ########################## Attributes
        time.units = 'seconds since 1970-01-01 00:00:00 UTC'
        time.calendar = "standard"
        time.standard_name = "time"
        time.axis = "T"

        station.long_name = "station id"
        station.axis = "X"

        frequency.units = "s-1"
        frequency.long_name = "frequency of center band"
        frequency.standard_name = "sea_surface_wave_frequency"
        frequency.globwave_name = "frequency"
        frequency.valid_min = 0
        frequency.valid_max = 10
        frequency.axis = "Y"

        direction.units = "degree"
        direction.long_name = "sea surface wave to direction"
        direction.standard_name = "sea_surface_wave_to_direction"
        direction.globwave_name = "direction"
        direction.valid_min = 0
        direction.valid_max = 360
        direction.axis = "Z"

        longitude.units='degree_east'
        longitude.long_name = "longitude"
        longitude.standard_name = "longitude"
        longitude.valid_min = -180
        longitude.valid_max = 180
        	#longitude:_FillValue = 9.96921e+36f ;
        longitude.content = "TX"
        longitude.associates = "time station"

        latitude.units = "degree_north"
        latitude.long_name = "latitude"
        latitude.standard_name = "latitude"
        latitude.valid_min = -90
        latitude.valid_max = 90
        	#latitude:_FillValue = 9.96921e+36f ;
        latitude.content = "TX"
        latitude.associates = "time station"

        station_name.long_name = "station name"
        station_name.content = "XW"
        station_name.associates = "station string16"

        station.long_name = "station id"
        station.axis = "X"

        string16.long_name = "station_name number of characters"
        string16.axis = "W"

        efth.long_name = "sea surface wave directional variance spectral density"
        efth.standard_name = "sea_surface_wave_directional_variance_spectral_density"
        efth.globwave_name = "directional_variance_spectral_density"
        efth.units = "m2 s rad-1"
        efth.scale_factor = 1
        efth.add_offset = 0
        efth.valid_min = 0
        #efth.valid_max = 1.0e+20
        #efth._FillValue = 9.96921e+36
        efth.content = "TXYZ"
        efth.associates = "time station frequency direction"
        #######################################################
        ############## Pass data
        time[:] = boundary.time().values.astype('datetime64[s]').astype('float64')
        frequency[:] =boundary.freq()
        direction[:] = boundary.dirs()

        if self.one_file:
            station[:] = boundary.x()
            efth[:] =  boundary.spec()
            longitude[:] = np.full((len(boundary.time()),len(boundary.lon())), boundary.lon(),dtype=float)
            latitude[:] = np.full((len(boundary.time()),len(boundary.lat())), boundary.lat(),dtype=float)
        else:
            station[:] = 1
            efth[:] =  boundary.spec(x=[n])
            longitude[:] = np.full((len(boundary.time()),1), boundary.lon()[n],dtype=float)
            latitude[:] = np.full((len(boundary.time()),1), boundary.lat()[n],dtype=float)
        #longitude[:] = bnd_out.longitude.values
        #latitude[:] = bnd_out.latitude.values
        station_name[:] = 1

        root_grp.close()
        return


class SWAN(BoundaryWriter):
    def __init__(self, factor = 1E-4) -> None:
        self.factor = factor
        return

    def _convention(self) -> str:
        """Convention of spectra"""
        return 'Met'

    def _extension(self):
        return 'asc'

    def __call__(self, boundary: Boundary, filename: str) -> Tuple[str, str]:

<<<<<<< HEAD

        swan_bnd_points = boundary.grid.boundary_points()
=======
>>>>>>> 024cf54b
        days = boundary.days()

        with open(filename, 'w') as file_out:
            file_out.write('SWAN   1\n')
            file_out.write('$ Data produced by '+boundary.data.source+'\n')
            file_out.write('TIME\n')
            file_out.write('          1\n')
            file_out.write('LONLAT\n')
            file_out.write('          '+format(len(boundary.x()))+'\n')
            for k in range(len(boundary.x())):
                file_out.write('   '+format(boundary.lon()[k],'.4f')+'  '+format(boundary.lat()[k],'.4f')+'\n')
            file_out.write('AFREQ\n')
            file_out.write('          '+str(len(boundary.freq()))+'\n')
            for l in range(len(boundary.freq())):
                file_out.write('   '+format(boundary.freq()[l],'.4f')+'\n')
            file_out.write('NDIR\n')
            file_out.write('          '+format(len(boundary.dirs()))+'\n')
            for m in range(len(boundary.dirs())):
                file_out.write('   '+format(boundary.dirs()[m],'.1f')+'\n')
            file_out.write('QUANT\n')
            file_out.write('          1\n')
            file_out.write('VaDens\n')
            file_out.write('m2/Hz/degr \n')
            file_out.write('-32767\n')
                #first day
            #msg.to_file(f"{output_path}")

            for day in days:
                msg.plain(day.strftime('%Y-%m-%d'))
                times = boundary.times_in_day(day)
                for tim in times:
                    time_stamp = str(tim).split('-')[0]+str(tim).split('-')[1]+str(tim).split('-')[2][:2]+'.'+str(tim).split('-')[2][3:5]+'0000\n'
                    file_out.write(time_stamp)
                    for n in range(len(boundary.x())):
                        file_out.write('FACTOR\n')
                        file_out.write(format(self.factor,'1.0E')+'\n')
                        S = boundary.spec(start_time=tim, end_time=tim, x=[n]).squeeze()

			# SWAN uses m*m/Hz/deg normalization
                        np.savetxt(file_out,S*np.pi/(180*self.factor), fmt='%-10.0f')
        return filename<|MERGE_RESOLUTION|>--- conflicted
+++ resolved
@@ -296,11 +296,6 @@
 
     def __call__(self, boundary: Boundary, filename: str) -> Tuple[str, str]:
 
-<<<<<<< HEAD
-
-        swan_bnd_points = boundary.grid.boundary_points()
-=======
->>>>>>> 024cf54b
         days = boundary.days()
 
         with open(filename, 'w') as file_out:
