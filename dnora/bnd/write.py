from __future__ import annotations # For TYPE_CHECKING

import numpy as np
from copy import copy
from abc import ABC, abstractmethod
import netCDF4
import re

# Import abstract classes and needed instances of them
from typing import TYPE_CHECKING, Tuple
if TYPE_CHECKING:
    from .bnd_mod import Boundary

# Import default values and auxiliry functions
from .. import msg
from ..defaults import dflt_bnd, list_of_placeholders
from ..aux import add_folder_to_filename, clean_filename, create_filename_lonlat

class BoundaryWriter(ABC):
    """Writes the boundary spectra to a certain file format.

    This object is provided to the .export_boundary() method.
    """

    def _preferred_format(self) -> str:
        """For the file format using defauts.py, e.g. SWAN or WW3"""
        return 'General'

    def _preferred_extension(self):
        return 'nc'


    @abstractmethod
    def convention(self) -> str:
        """Defines in which format the incoming spectra should be.

        The conventions to choose from are predetermined:

        'Ocean':    Oceanic convention
                    Directional vector monotonically increasing.
                    Direction to. North = 0, East = 90.

        'Met':      Meteorological convention
                    Directional vector monotonically increasing.
                    Direction from. North = 0, East = 90.

        'Math':     Mathematical convention
                    Directional vector of type: [90 80 ... 10 0 350 ... 100]
                    Direction to. North = 90, East = 0.

        'WW3':      WAVEWATCH III output convention
                    Directional vector of type: [90 80 ... 10 0 350 ... 100]
                    Direction to. North = 0, East = 90.
        """
        return

    @abstractmethod
    def __call__(self, boundar: Boundary, filename: str, folder: str) -> Tuple[str, str]:
        """Writed the data from the Boundary object and returns the file and
        folder where data were written."""

        return

class DumpToNc(BoundaryWriter):
    def __init__(self, convention: str='Ocean', out_format: str='General') -> None:
        self._convention = convention
        self.out_format = out_format
        return

    def convention(self) -> str:
        """Convention of spectra"""
        return self._convention

    def _preferred_format(self) -> str:
        """Preferred format of file name"""
        return self.out_format

    def __call__(self, boundary: Boundary, filename: str, folder: str) -> Tuple[str, str]:

        output_file = clean_filename(filename, list_of_placeholders)

        # Add folder
        output_path = add_folder_to_filename(output_file, folder=folder)

        # Dumping to a netcdf-file
        msg.to_file(output_path)
        boundary.data.to_netcdf(output_path)

        return output_file, folder


class NcFiles(BoundaryWriter):
    def __init__(self, convention: str='Ocean') -> None:
        self._convention = convention
        return

    def convention(self) -> str:
        """Convention of spectra"""
        return self._convention


    def __call__(self, boundary: Boundary, filename: str, folder: str) -> Tuple[str, str]:

        output_files = []
        for n in boundary.x():
            output_file = create_filename_lonlat(filename, lon=boundary.lon()[n], lat=boundary.lat()[n])
            output_file = clean_filename(output_file, list_of_placeholders)
            output_files.append(output_file)

            output_path = add_folder_to_filename(output_file, folder=folder)
            msg.to_file(output_path)

            ds = boundary.slice_data(x=[n])
            ds.to_netcdf(output_path)

        return output_files, folder


class WW3(BoundaryWriter):
    def __init__(self, one_file: bool=True, convention='WW3', out_format = 'WW3') -> None:
        self.one_file = one_file
        self._convention=convention
        self.out_format = out_format
        return

    def convention(self) -> str:
        """Convention of spectra"""
        return self._convention

    def _preferred_format(self):
        """Format of filenames"""
        return self.out_format

    def __call__(self, boundary: Boundary, filename: str, folder: str) -> Tuple[str, str]:


        #boundary_in.change_convention(wanted_convention='WW3')

        msg.info('Writing WAVEWATCH-III netcdf-output')



        if self.one_file:
            if len(boundary.x()) == 1:
                # Uses $Lon $Lat
                filename = create_filename_lonlat(filename, lon=boundary.lon()[0], lat=boundary.lat()[0])

            output_files = clean_filename(filename, list_of_placeholders)

            output_path = add_folder_to_filename(output_files, folder=folder)
            msg.plain(f"All points >> {output_path}")
            self.write_netcdf(boundary, output_path)

        else:
            output_files = []
            for n in boundary.x():
                if boundary.mask[n]: # This property is not really used and should always be true
                    output_file = create_filename_lonlat(filename, lon=boundary.lon()[n], lat=boundary.lat()[n])
                    output_file = clean_filename(output_file, list_of_placeholders)

                    output_files.append(output_file)
                    output_path = add_folder_to_filename(output_file, folder=folder)
                    msg.plain(f"Point {n} >> {output_path}")
                    self.write_netcdf(boundary, output_path, n)
                else:
                    msg.info(f"Skipping point {n} ({boundary.lon()[n]:10.7f}, {boundary.lat()[n]:10.7f}). Masked as False.")

        return output_files, folder

    def write_netcdf(self, boundary: Boundary, output_file: str, n: int=None) -> None:
        """Writes WW3 compatible netcdf spectral output from a list containing xarray datasets."""

        #if boundary.name == "AnonymousBoundary":
        #    output_file = f"ww3_spec_E{lon:09.6f}N{lat:09.6f}.nc"
        #else:
        #    output_file = f"ww3_{boundary.name}_E{lon:09.6f}N{lat:09.6f}.nc"
        #output_file = 'ww3_spec_E'+str(lon)+'N'+str(lat)+'.nc'
        #output_file = 'Test_ww3.nc'
        root_grp = netCDF4.Dataset(output_file, 'w', format='NETCDF4')
        #################### dimensions
        root_grp.createDimension('time', None)
        if self.one_file:
            root_grp.createDimension('station', len(boundary.x()))
        else:
            root_grp.createDimension('station', 1)
        root_grp.createDimension('string16', 16)
        root_grp.createDimension('frequency', len(boundary.freq()))
        root_grp.createDimension('direction', len(boundary.dirs()))

        #######################################################
        ####################### variables
        time = root_grp.createVariable('time', np.float64, ('time',))
        station = root_grp.createVariable('station', np.int32, ('station',))
        frequency = root_grp.createVariable('frequency',np.float32 , ('frequency',))
        direction = root_grp.createVariable('direction', np.float32, ('direction',))
        efth = root_grp.createVariable('efth', np.float32, ('time','station','frequency','direction',))
        latitude = root_grp.createVariable('latitude',np.float32 , ('time','station',))
        longitude = root_grp.createVariable('longitude',np.float32 , ('time','station',))
        station_name = root_grp.createVariable('station_name', 'S1', ('station','string16',))
        string16 = root_grp.createVariable('string16',np.int32 , ('string16',))

        ########################## Attributes
        time.units = 'seconds since 1970-01-01 00:00:00 UTC'
        time.calendar = "standard"
        time.standard_name = "time"
        time.axis = "T"

        station.long_name = "station id"
        station.axis = "X"

        frequency.units = "s-1"
        frequency.long_name = "frequency of center band"
        frequency.standard_name = "sea_surface_wave_frequency"
        frequency.globwave_name = "frequency"
        frequency.valid_min = 0
        frequency.valid_max = 10
        frequency.axis = "Y"

        direction.units = "degree"
        direction.long_name = "sea surface wave to direction"
        direction.standard_name = "sea_surface_wave_to_direction"
        direction.globwave_name = "direction"
        direction.valid_min = 0
        direction.valid_max = 360
        direction.axis = "Z"

        longitude.units='degree_east'
        longitude.long_name = "longitude"
        longitude.standard_name = "longitude"
        longitude.valid_min = -180
        longitude.valid_max = 180
        	#longitude:_FillValue = 9.96921e+36f ;
        longitude.content = "TX"
        longitude.associates = "time station"

        latitude.units = "degree_north"
        latitude.long_name = "latitude"
        latitude.standard_name = "latitude"
        latitude.valid_min = -90
        latitude.valid_max = 90
        	#latitude:_FillValue = 9.96921e+36f ;
        latitude.content = "TX"
        latitude.associates = "time station"

        station_name.long_name = "station name"
        station_name.content = "XW"
        station_name.associates = "station string16"

        station.long_name = "station id"
        station.axis = "X"

        string16.long_name = "station_name number of characters"
        string16.axis = "W"

        efth.long_name = "sea surface wave directional variance spectral density"
        efth.standard_name = "sea_surface_wave_directional_variance_spectral_density"
        efth.globwave_name = "directional_variance_spectral_density"
        efth.units = "m2 s rad-1"
        efth.scale_factor = 1
        efth.add_offset = 0
        efth.valid_min = 0
        #efth.valid_max = 1.0e+20
        #efth._FillValue = 9.96921e+36
        efth.content = "TXYZ"
        efth.associates = "time station frequency direction"
        #######################################################
        ############## Pass data
        time[:] = boundary.time().values.astype('datetime64[s]').astype('float64')
        frequency[:] =boundary.freq()
        direction[:] = boundary.dirs()

        if self.one_file:
            station[:] = boundary.x()
            efth[:] =  boundary.spec()
            longitude[:] = np.full((len(boundary.time()),len(boundary.lon())), boundary.lon(),dtype=float)
            latitude[:] = np.full((len(boundary.time()),len(boundary.lat())), boundary.lat(),dtype=float)
        else:
            station[:] = 1
            efth[:] =  boundary.spec(x=[n])
            longitude[:] = np.full((len(boundary.time()),1), boundary.lon()[n],dtype=float)
            latitude[:] = np.full((len(boundary.time()),1), boundary.lat()[n],dtype=float)
        #longitude[:] = bnd_out.longitude.values
        #latitude[:] = bnd_out.latitude.values
        station_name[:] = 1

        root_grp.close()
        return


class SWAN(BoundaryWriter):
    def __init__(self, factor = 1E-4, out_format = 'SWAN') -> None:
        self.factor = factor
        self.out_format = out_format
        return

    def convention(self) -> str:
        """Convention of spectra"""
        return 'Met'

    def _preferred_format(self):
        """Format of filenames"""
        return self.out_format

    def _preferred_extension(self):
        return 'asc'


    def __call__(self, boundary: Boundary, filename: str, folder: str) -> Tuple[str, str]:
        #boundary_in = copy(boundary)

        output_file = clean_filename(filename, list_of_placeholders)
        output_path = add_folder_to_filename(filename, folder=folder)

        #boundary_in.change_convention(wanted_convention='Ocean')

        swan_bnd_points = boundary.grid.boundary_points()
        days = boundary.days()

        with open(output_path, 'w') as file_out:
            file_out.write('SWAN   1\n')
            file_out.write('$ Data produced by '+boundary.data.source+'\n')
            file_out.write('TIME\n')
            file_out.write('          1\n')
            file_out.write('LONLAT\n')
            file_out.write('          '+format(len(boundary.x()))+'\n')
            for k in range(len(boundary.x())):
                file_out.write('   '+format(swan_bnd_points[k,0],'.4f')+'  '+format(swan_bnd_points[k,1],'.4f')+'\n')
            file_out.write('AFREQ\n')
            file_out.write('          '+str(len(boundary.freq()))+'\n')
            for l in range(len(boundary.freq())):
                file_out.write('   '+format(boundary.freq()[l],'.4f')+'\n')
            file_out.write('NDIR\n')
            file_out.write('          '+format(len(boundary.dirs()))+'\n')
            for m in range(len(boundary.dirs())):
                file_out.write('   '+format(boundary.dirs()[m],'.1f')+'\n')
            file_out.write('QUANT\n')
            file_out.write('          1\n')
            file_out.write('VaDens\n')
            file_out.write('m2/Hz/degr \n')
            file_out.write('-32767\n')
                #first day
            msg.to_file(f"{output_path}")

            for day in days:
                msg.plain(day.strftime('%Y-%m-%d'))
                times = boundary.times_in_day(day)
                for tim in times:
                    time_stamp = str(tim).split('-')[0]+str(tim).split('-')[1]+str(tim).split('-')[2][:2]+'.'+str(tim).split('-')[2][3:5]+'0000\n'
                    file_out.write(time_stamp)
                    for n in range(len(boundary.x())):
                        file_out.write('FACTOR\n')
                        file_out.write(format(self.factor,'1.0E')+'\n')
                        S = boundary.spec(start_time=tim, end_time=tim, x=[n]).squeeze()
<<<<<<< HEAD
                        # SWAN uses m*m/Hz/deg normalization
                        np.savetxt(file_out,S*np.pi/(180*self.factor), fmt='%-10.0f')
=======
                        #delth = 360/len(boundary.dirs())
                        np.savetxt(file_out,S*np.pi/(180*self.factor), fmt='%-10.0f')

>>>>>>> 872ddf3b
        return output_file, folder<|MERGE_RESOLUTION|>--- conflicted
+++ resolved
@@ -306,12 +306,10 @@
 
 
     def __call__(self, boundary: Boundary, filename: str, folder: str) -> Tuple[str, str]:
-        #boundary_in = copy(boundary)
 
         output_file = clean_filename(filename, list_of_placeholders)
         output_path = add_folder_to_filename(filename, folder=folder)
 
-        #boundary_in.change_convention(wanted_convention='Ocean')
 
         swan_bnd_points = boundary.grid.boundary_points()
         days = boundary.days()
@@ -351,12 +349,7 @@
                         file_out.write('FACTOR\n')
                         file_out.write(format(self.factor,'1.0E')+'\n')
                         S = boundary.spec(start_time=tim, end_time=tim, x=[n]).squeeze()
-<<<<<<< HEAD
-                        # SWAN uses m*m/Hz/deg normalization
+                        
+			# SWAN uses m*m/Hz/deg normalization
                         np.savetxt(file_out,S*np.pi/(180*self.factor), fmt='%-10.0f')
-=======
-                        #delth = 360/len(boundary.dirs())
-                        np.savetxt(file_out,S*np.pi/(180*self.factor), fmt='%-10.0f')
-
->>>>>>> 872ddf3b
         return output_file, folder