--- conflicted
+++ resolved
@@ -1,4 +1,3 @@
-<<<<<<< HEAD
 # =============================================================================
 # IMPORT dnora
 # =============================================================================
@@ -7,39 +6,19 @@
 sys.path.insert(0, dnora_directory)
 from dnora import grd, mdl, bnd
 import dnora.wave_parameters as wp
-=======
-# REEF3D
-from dnora import grd, bnd, mdl
-import dnora.wave_parameters as wp
-
-use_raw = True
-
-grid = grd.Grid(lon=(5.0, 5.2), lat=(58., 58.1))
->>>>>>> d1b16e43
 
 grid = grd.Grid(lon=(5.95, 6.15), lat=(62.35, 62.47), name='Sula')
-#grid = grd.Grid(lon=(5.95, 6.15), lat=(62.35, 62.47), name='Sula')
 grid.set_spacing(dm=50)
-grid.import_topo(grd.read.EMODNET2020(tile='*'))
-#grid.import_topo(grd.read.KartverketNo50m(tile='*'),
-                                    #folder='/home/konstac/bathy/'))
-
-<<<<<<< HEAD
-=======
-if not use_raw:
-    grid.set_spacing(dm=1000)
-    grid.mesh_grid()
->>>>>>> d1b16e43
+grid.import_topo(grd.read.KartverketNo50m(tile='*'),
+                                    folder='/home/konstac/bathy/'))
 
 grid.mesh_grid()
-#grid.set_boundary(grd.boundary.SetAll())
 grid.set_boundary(boundary_setter=grd.boundary.MidPointAsBoundary(edges=['W']))
 
 
 model = mdl.REEF3D(grid, start_time='2020-01-19T05:00', end_time='2020-01-20T05:00')
 model.import_boundary(bnd.read_metno.NORA3())
 model.boundary_to_spectra()
-<<<<<<< HEAD
 
 #model.plot_topo(save_fig=True)
 model.export_spectra()
@@ -49,14 +28,4 @@
 h = wp.Hs()(model.spectra().data)
 t = wp.Tm_10()(model.spectra().data)
 
-print(f'Hs={h.hs.values[0][0]}, Tm_10={t.tm_10.values[0][0]}')
-=======
-
-# h = wp.Hs()(model.spectra().data)
-# t = wp.Tm_10()(model.spectra().data)
-# print(f'Hs={h.hs.values[0][0]}m, Tm_10={t.tm_10.values[0][0]} s')
-
-model.export_spectra()
-
-model.export_grid(grd.write.REEF3D(use_raw=use_raw))  # Use when not meshed
->>>>>>> d1b16e43
+print(f'Hs={h.hs.values[0][0]}, Tm_10={t.tm_10.values[0][0]}')