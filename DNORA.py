#!/usr/bin/env python3
# -*- coding: utf-8 -*-
#created by: Konstantinos Christakos 
##########################################################################
import matplotlib.pyplot as plt
import numpy as np
import xarray as xr
from scipy.interpolate import griddata
from subprocess import call, Popen
import pyproj
import oceanwaves as oc
import pandas as pd
import os
import netCDF4




def find_nearest(array, value):
    array = np.asarray(array)
    idx = (np.abs(array - value)).argmin()
    return array[idx]

def distance_2points(lat1,lon1,lat2,lon2):
    R = 6371.0
    lat1 = np.radians(lat1)
    lon1 = np.radians(lon1)
    lat2 = np.radians(lat2)
    lon2 = np.radians(lon2)
    dlon = lon2 - lon1
    dlat = lat2 - lat1
    a = np.sin(dlat / 2)**2 + np.cos(lat1) * np.cos(lat2) * np.sin(dlon / 2)**2
    c = 2 * np.arctan2(np.sqrt(a), np.sqrt(1 - a))
    distance = R * c # in km
    return distance


def generate_grid(project_name, file_emodnet, lon_min, lat_min, lon_max, lat_max, dgm, dbm, model):
    f_min = 0.04
    lonlim = [lon_min, lon_max] 
    latlim = [lat_min, lat_max]
    print('Generate  grid:',project_name+str(dgm))
    ###########################################################################
    distance_x = distance_2points(latlim[0],lonlim[0],latlim[0],lonlim[1])
    distance_y = distance_2points(latlim[0],lonlim[0],latlim[1],lonlim[0])
    nr_points_x = distance_x*1000/dgm
    nr_points_y = distance_y*1000/dgm
    #DX:dlon, DY:dlat,
    DX = np.diff(lonlim)[0]/nr_points_x
    DY = np.diff(latlim)[0]/nr_points_y
    #Boundaries
    XUR=max(lonlim); YUR=max(latlim);
    XLL=min(lonlim); YLL=min(latlim); 
    YUL=YUR; XLR=XUR
    #
    #Grid size - number of grid positions
    NX=np.round((XLR-XLL)/DX); 
    NY=np.round((YUL-YLL)/DY);
    #
    #Grid lat/lon 
    #newgrid_lon=np.arange(XLL,XLL+((NX-1)*DX),DX)
    #newgrid_lat=np.arange(YLL,YLL+((NY-1)*DY),DY)  
    newgrid_lon=np.linspace(XLL,XUR,int(NX))
    newgrid_lat=np.linspace(YLL,YUR,int(NY))
    newlon,newlat=np.meshgrid(newgrid_lon,newgrid_lat)
    del newgrid_lon,newgrid_lat
    ###########################################################################
    ##    Bathymetry
    ###########################################################################
    print('Loading Emodnet data....')
    ds = xr.open_dataset(file_emodnet)
    lon0,lat0=np.meshgrid(ds.COLUMNS.values,ds.LINES.values)
    M = np.column_stack((ds.DEPTH.values.ravel(), lon0.ravel(),lat0.ravel()))
    # remove data outside the domain of interest
    M = M[M[:,1] > XLL]
    M = M[M[:,1] < XUR]
    M = M[M[:,2] > YLL]
    M = M[M[:,2] < YUR]
    M[M[:,0] > 0] = 0 # remove depths greater than 0 
    print('Generating Grid Bathymetry....')
    topografi=griddata(M[:,1:3],M[:,0],(newlon,newlat), method='nearest')
    topografi[np.isnan(topografi)] = 32767  # replace nan with 32767, land points
    del M, ds, lon0, lat0
    mask_map = np.copy(topografi)
    mask_map[mask_map >= 0] = 0 # land points
    mask_map[mask_map < 0] = 1 # sea points
    
    ############################################################################
    print('Estimate Boundaries....')
    bounN =int(dbm/dgm) #subset of bondary spectra  
    # --------- North boundary ----------
    maskN = mask_map[-1,::bounN]
    maskN[maskN > 0]=2 
    # --------- East boundary ----------
    #maskE = mask_map[::bounN,-1][:-1]
    #maskE[maskE > 0 ] = 2
    # --------- West boundary ----------
    maskW = mask_map[::bounN,0][:-1]
    maskW[maskW > 0 ] = 2
    # --------- South boundary ----------
    #maskS = mask_map[0,::bounN]
    #maskS[maskS > 0 ] = 2
    # Estimate Active Boundaries (=2 in ww3)
    mask_flat = mask_map.ravel()
    lonlat_flat = np.column_stack((newlon.ravel(),newlat.ravel()))
    BOUND = np.column_stack((lonlat_flat,mask_flat))
    BOUND = BOUND[BOUND[:,2] == 2]
    ##############################################################################

    print('Plotting topografi...')
    levels = np.linspace(np.min(topografi), 0, 100, endpoint=True)
    plt.contourf(newlon,newlat,topografi,levels)
    plt.colorbar()
    plt.savefig(project_name+str(dgm)+'_depth.pdf',dpi=300)
    plt.clf()
    
    print('Plotting mask_map...')
    plt.contourf(newlon,newlat,mask_map)
    plt.plot(BOUND[:,0],BOUND[:,1],'r*')
    plt.colorbar()
    plt.savefig(project_name+str(dgm)+'_mask.pdf')
    plt.clf()
    
    print('Create files for regular grid')
    #boundaries,bathy.txt,mapsta.txt, lat.txt and lon.txt
    np.savetxt(project_name+str(dgm)+'_Boundaries.txt', BOUND[:,::-1][:,1:3], delimiter='\t',fmt='%1.6f')
    if model == 'SWAN':
        np.savetxt(project_name+str(dgm)+'.bot', topografi, delimiter='\t',fmt='%1.0f')
    elif model == 'WW3':
        np.savetxt(project_name+str(dgm)+'_bathy.txt', -1*topografi.ravel(), delimiter=',',fmt='%1.6f')        
        np.savetxt(project_name+str(dgm)+'_mapsta.txt', mask_map.ravel(), delimiter=',',fmt='%1.0f')    
    #######################################################################################################
    dt_xy = np.round(123766*DX*np.cos(np.radians(YUR))*f_min)
    dt_global = 2*dt_xy # 2 or 3 times dt_xy
    dt_k = 0.5*dt_global
    dt_s = 15 # 15s is the  minimum allowed by the model 
    print('dlon,dlat:',DX,DY)
    print('NX,NY:',np.shape(topografi)[1],np.shape(topografi)[0])
    print('Dt_global:',dt_global,'Dt_xy:',dt_xy,'Dt_k:',dt_k,'Dt_s:',dt_s)
    ######################################################################################
    NX = np.shape(topografi)[1]-1
    NY = np.shape(topografi)[0]-1
    return NX, NY 

def generate_input_swn_file_SWAN(project_name,dgm,swan_directory,calib_wind, calib_wcap, start_date , end_date, lon_min, lat_min, lon_max, lat_max, NX, NY):
    path_forcing = os.getcwd() +'/' # path for directory where forcing and boundaries are saved, here it is used the current directory
    DATE_START = start_date.replace('-','').replace('T','.').replace(':','')+'00'
    DATE_END   = end_date.replace('-','').replace('T','.').replace(':','')+'00'
    delta_X = np.round(np.abs(lon_max - lon_min),5)
    delta_Y = np.round(np.abs(lat_max - lat_min),5)
    factor_wind = calib_wind*0.001
    input_file = swan_directory +'/input_'+DATE_START.split('.')[0]+'_'+project_name+str(dgm)+'.swn'
    with open(input_file, 'w') as file_out:
        file_out.write('$************************HEADING************************\n')
        file_out.write('$ \n')
        file_out.write(' PROJ \'' +project_name+str(dgm)+ '\' \'T24\' \n')
        file_out.write('$ \n')
        file_out.write('$ Topography - Emodnet 2018 \n')
        file_out.write('$ Time of setup: 2021 may \n')
        file_out.write('$ \n')
        file_out.write('$*******************MODEL INPUT*************************\n')
        file_out.write('$ \n')
        file_out.write('SET NAUT \n')
        file_out.write('$ \n')
        file_out.write('MODE NONSTATIONARY TWOD \n')
        file_out.write('COORD SPHE CCM \n')
        file_out.write('CGRID '+str(lon_min)+' '+str(lat_min)+' 0. '+str(delta_X)+' '+str(delta_Y)+' '+str(NX)+' '+str(NY)+' CIRCLE 36 0.04 1.0 31 \n')
        file_out.write('$ \n')
        file_out.write('INPGRID BOTTOM '  +str(lon_min)+' '+str(lat_min)+' 0. '+str(NX)+' '+str(NY)+' '+ str((delta_X/NX).round(4)) +' '+ str((delta_Y/NY).round(4)) +' EXC 32767\n')
        file_out.write('READINP BOTTOM -1 \''+path_forcing+project_name+str(dgm)+'_SWAN.bot\' 3 0 FREE \n')
        file_out.write('$ \n')
        file_out.write('BOU NEST \''+path_forcing+project_name+str(dgm)+'_spec_'+DATE_START.split('.')[0]+'_'+DATE_END.split('.')[0]+'.asc\' OPEN \n')
        file_out.write('$ \n')
        file_out.write('INPGRID WIND '+str(lon_min)+' '+str(lat_min)+' 0. '+str(NX)+' '+str(NY)+' '+str((delta_X/NX).round(4)) +' '+str((delta_Y/NY).round(4)) +' NONSTATIONARY '+ DATE_START +' 1 HR ' + DATE_END +'\n')
        file_out.write('READINP WIND '+str(factor_wind)+'  \''+path_forcing+project_name+str(dgm)+'_wind_'+DATE_START.split('.')[0]+'_'+DATE_END.split('.')[0]+'.asc\' 3 0 0 1 FREE \n')
        file_out.write('$ \n')
        file_out.write('GEN3 WESTH cds2='+str(calib_wcap) +'\n')
        file_out.write('FRICTION JON 0.067 \n')
        #file_out.write('OFF QUAD \n')
        file_out.write('PROP BSBT \n')
        file_out.write('NUM ACCUR NONST 1 \n')
        file_out.write('$ \n')
        file_out.write('$*******************************************************\n')
        file_out.write('$ Generate block-output \n')
        file_out.write('BLOCK \'COMPGRID\' HEAD \''+path_forcing+project_name+str(dgm)+'_'+DATE_START.split('.')[0]+'.nc\' & \n')
        file_out.write('LAY 1 HSIGN RTP TPS PDIR TM01 DIR DSPR WIND DEP OUTPUT '+ DATE_START +' 1 HR \n')
        file_out.write('$ \n')
        file_out.write('COMPUTE '+DATE_START+' 10 MIN '+ DATE_END + '\n')
        file_out.write('STOP \n')
    return input_file


def generate_input_NORA3spec_to_SWAN(project_name, dgm, calib_spec, start_date, end_date, nr_spec_interpolate):    
    factor = 1E-4
    points = np.loadtxt(project_name+str(dgm)+'_Boundaries.txt')
    days = pd.date_range(start=start_date.split('T')[0], end=end_date.split('T')[0], freq='D')
    url = 'https://thredds.met.no/thredds/dodsC/windsurfer/mywavewam3km_spectra/'+days[0].strftime('%Y') +'/'+days[0].strftime('%m')+'/SPC'+days[0].strftime('%Y%m%d')+'00.nc'
    if len(days)>1:
        data = xr.open_dataset(url).sel(time=slice(start_date, start_date.split('T')[0]+'T23:00'))
    else:
        data = xr.open_dataset(url).sel(time=slice(start_date, end_date))
    delth = 360/data.direction.shape[0]
    SPEC_naut_convection = np.zeros((data.freq.shape[0],data.direction.shape[0]))
    with open(project_name+str(dgm)+'_spec_'+days[0].strftime('%Y%m%d')+'_'+days[-1].strftime('%Y%m%d')+'.asc', 'w') as file_out:
                    file_out.write('SWAN   1\n')
                    file_out.write('$ Data produced by WAM3\n')
                    file_out.write('TIME\n')
                    file_out.write('          1\n')
                    file_out.write('LONLAT\n')    
                    file_out.write('          '+format(points.shape[0])+'\n')     
                    for k in range((points.shape[0])):
                        file_out.write('   '+format(points[k][1],'.4f')+'  '+format(points[k][0],'.4f')+'\n')
                    file_out.write('AFREQ\n')
                    file_out.write('          '+str(data.freq.shape[0])+'\n')
                    for l in range((data.freq.shape[0])):
                        file_out.write('   '+format(data.freq[l].values,'.4f')+'\n')
                    file_out.write('NDIR\n')
                    file_out.write('          '+format(data.direction.shape[0])+'\n')
                    for m in range((data.direction.shape[0])):
                        file_out.write('   '+format(data.direction[m].values,'.1f')+'\n') 
                    file_out.write('QUANT\n')
                    file_out.write('          1\n')
                    file_out.write('VaDens\n')
                    file_out.write('m2/Hz/degr \n')
                    file_out.write('-32767\n')
                    #first day
                      
                    print('Generating 2d spectra at boundaries:')
                    print(days[0].strftime('%Y-%m-%d'))
                    for time_step in range(data.time.shape[0]):
                        file_out.write(str(data.time.time[time_step].values).split('-')[0]+str(data.time.time[time_step].values).split('-')[1]+\
                                       str(data.time.time[time_step].values).split('-')[2][:2]+'.'+str(data.time.time[time_step].values).split('-')[2][3:5]+'0000\n')
                        for p in range(points.shape[0]):
                            file_out.write('FACTOR\n')    
                            file_out.write(format(factor,'1.0E')+'\n')
                            # find the nearest grid point
                            diff_lat = np.abs(points[p][0]-data.latitude[0,:])
                            diff_lon = np.abs(points[p][1]-data.longitude[0,:])
                            add_lonlat = diff_lon + diff_lat
                            index_min_dinstance = np.where((add_lonlat >= np.sort(add_lonlat)[0]) & (add_lonlat <= np.sort(add_lonlat)[nr_spec_interpolate]))[0]
                            #print('Time,Point:'+str(time_step)+','+str(p))
                            #print(points[p][0],points[p][1])
                            #print(data.latitude[0,index_min_dinstance].values,data.longitude[0,index_min_dinstance].values)
                            #print(distance[index_min_dinstance],'km')
                            #print('Diff in km:',distance_2points(points[p][0],points[p][1],data.latitude[0,index_min_dinstance].values,data.longitude[0,index_min_dinstance].values))
                            #print('--------------------------')
                            #SPEC_ocean_convection = data.SPEC[time_step,0,index_min_dinstance,:,:].values
                            SPEC_ocean_convection = data.SPEC[time_step,0,index_min_dinstance,:,:].mean('x').values
                            SPEC_naut_convection[:,0:data.direction.shape[0]//2] = SPEC_ocean_convection[:,data.direction.shape[0]//2:] # Step 1a: 180..355 to start of array
                            SPEC_naut_convection[:,data.direction.shape[0]//2:]  = SPEC_ocean_convection[:,0:data.direction.shape[0]//2] # Step 1b: 0..175 to end of array
                            np.savetxt(file_out,calib_spec*SPEC_naut_convection/(delth*factor), fmt='%-10.0f') #         
                    #days excluding first and last days:
                    for i in range(1,len(days)-1):
                        print(days[i].strftime('%Y-%m-%d'))
                        url = 'https://thredds.met.no/thredds/dodsC/windsurfer/mywavewam3km_spectra/'+days[i].strftime('%Y') +'/'+days[i].strftime('%m')+'/SPC'+days[i].strftime('%Y%m%d')+'00.nc'
                        data = xr.open_dataset(url)
                        for time_step in range(data.time.shape[0]):
                            file_out.write(str(data.time.time[time_step].values).split('-')[0]+str(data.time.time[time_step].values).split('-')[1]+\
                                           str(data.time.time[time_step].values).split('-')[2][:2]+'.'+str(data.time.time[time_step].values).split('-')[2][3:5]+'0000\n')
                            for p in range(points.shape[0]):
                                file_out.write('FACTOR\n')    
                                file_out.write(format(factor,'1.0E')+'\n')
                                # find the nearest grid point
                                diff_lat = np.abs(points[p][0]-data.latitude[0,:])
                                diff_lon = np.abs(points[p][1]-data.longitude[0,:])
                                add_lonlat = diff_lon + diff_lat
                                index_min_dinstance = np.where((add_lonlat >= np.sort(add_lonlat)[0]) & (add_lonlat <= np.sort(add_lonlat)[nr_spec_interpolate]))[0]
                                #print('Time,Point:'+str(time_step)+','+str(p))
                                #print(points[p][0],points[p][1])
                                #print(data.latitude[0,index_min_dinstance].values,data.longitude[0,index_min_dinstance].values)
                                #print(distance[index_min_dinstance],'km')
                                #print('Diff in km:',distance_2points(points[p][0],points[p][1],data.latitude[0,index_min_dinstance].values,data.longitude[0,index_min_dinstance].values))
                                #print('--------------------------')
                                #SPEC_ocean_convection = data.SPEC[time_step,0,index_min_dinstance,:,:].values
                                SPEC_ocean_convection = data.SPEC[time_step,0,index_min_dinstance,:,:].mean('x').values
                                SPEC_naut_convection[:,0:data.direction.shape[0]//2] = SPEC_ocean_convection[:,data.direction.shape[0]//2:] # Step 1a: 180..355 to start of array
                                SPEC_naut_convection[:,data.direction.shape[0]//2:]  = SPEC_ocean_convection[:,0:data.direction.shape[0]//2] # Step 1b: 0..175 to end of array
                                np.savetxt(file_out,calib_spec*SPEC_naut_convection/(delth*factor), fmt='%-10.0f') #     
                    #last day
                    if len(days)>1:
                        print(days[-1].strftime('%Y-%m-%d'))
                        url = 'https://thredds.met.no/thredds/dodsC/windsurfer/mywavewam3km_spectra/'+days[-1].strftime('%Y') +'/'+days[-1].strftime('%m')+'/SPC'+days[-1].strftime('%Y%m%d')+'00.nc'
                        data = xr.open_dataset(url).sel(time=slice(days[-1].strftime('%Y-%m-%d')+ 'T00:00', end_date))
                        for time_step in range(data.time.shape[0]):
                            file_out.write(str(data.time.time[time_step].values).split('-')[0]+str(data.time.time[time_step].values).split('-')[1]+\
                                           str(data.time.time[time_step].values).split('-')[2][:2]+'.'+str(data.time.time[time_step].values).split('-')[2][3:5]+'0000\n')
                            for p in range(points.shape[0]):
                                file_out.write('FACTOR\n')    
                                file_out.write(format(factor,'1.0E')+'\n')
                                # find the nearest grid point
                                diff_lat = np.abs(points[p][0]-data.latitude[0,:])
                                diff_lon = np.abs(points[p][1]-data.longitude[0,:])
                                add_lonlat = diff_lon + diff_lat
                                index_min_dinstance = np.where((add_lonlat >= np.sort(add_lonlat)[0]) & (add_lonlat <= np.sort(add_lonlat)[nr_spec_interpolate]))[0]
                                #print('Time,Point:'+str(time_step)+','+str(p))
                                #print(points[p][0],points[p][1])
                                #print(data.latitude[0,index_min_dinstance].values,data.longitude[0,index_min_dinstance].values)
                                #print(distance[index_min_dinstance],'km')
                                #print('Diff in km:',distance_2points(points[p][0],points[p][1],data.latitude[0,index_min_dinstance].values,data.longitude[0,index_min_dinstance].values))
                                #print('--------------------------')
                                #SPEC_ocean_convection = data.SPEC[time_step,0,index_min_dinstance,:,:].values
                                SPEC_ocean_convection = data.SPEC[time_step,0,index_min_dinstance,:,:].mean('x').values
                                SPEC_naut_convection[:,0:data.direction.shape[0]//2] = SPEC_ocean_convection[:,data.direction.shape[0]//2:] # Step 1a: 180..355 to start of array
                                SPEC_naut_convection[:,data.direction.shape[0]//2:]  = SPEC_ocean_convection[:,0:data.direction.shape[0]//2] # Step 1b: 0..175 to end of array
                                np.savetxt(file_out,calib_spec*SPEC_naut_convection/(delth*factor), fmt='%-10.0f') #

def generate_input_WAM4spec_to_SWAN(project_name, dgm, calib_spec, start_date, end_date, nr_spec_interpolate):    
    factor = 1E-4
    points = np.loadtxt(project_name+str(dgm)+'_Boundaries.txt')
    days = pd.date_range(start=start_date.split('T')[0], end=end_date.split('T')[0], freq='D')
    url = 'https://thredds.met.no/thredds/dodsC/fou-hi/mywavewam4archive/'+days[0].strftime('%Y') +'/'+days[0].strftime('%m')+'/'+days[0].strftime('%d')+'/MyWave_wam4_SPC_'+days[0].strftime('%Y%m%d')+'T00Z.nc'
    if len(days)>1:
        data = xr.open_dataset(url).sel(time=slice(start_date, start_date.split('T')[0]+'T23:00'))
    else:
        data = xr.open_dataset(url).sel(time=slice(start_date, end_date))
    delth = 360/data.direction.shape[0]
    SPEC_naut_convection = np.zeros((data.freq.shape[0],data.direction.shape[0]))
    with open(project_name+str(dgm)+'_spec_'+days[0].strftime('%Y%m%d')+'_'+days[-1].strftime('%Y%m%d')+'.asc', 'w') as file_out:
                    file_out.write('SWAN   1\n')
                    file_out.write('$ Data produced by WAM4\n')
                    file_out.write('TIME\n')
                    file_out.write('          1\n')
                    file_out.write('LONLAT\n')    
                    file_out.write('          '+format(points.shape[0])+'\n')     
                    for k in range((points.shape[0])):
                        file_out.write('   '+format(points[k][1],'.4f')+'  '+format(points[k][0],'.4f')+'\n')
                    file_out.write('AFREQ\n')
                    file_out.write('          '+str(data.freq.shape[0])+'\n')
                    for l in range((data.freq.shape[0])):
                        file_out.write('   '+format(data.freq[l].values,'.4f')+'\n')
                    file_out.write('NDIR\n')
                    file_out.write('          '+format(data.direction.shape[0])+'\n')
                    for m in range((data.direction.shape[0])):
                        file_out.write('   '+format(data.direction[m].values,'.1f')+'\n') 
                    file_out.write('QUANT\n')
                    file_out.write('          1\n')
                    file_out.write('VaDens\n')
                    file_out.write('m2/Hz/degr \n')
                    file_out.write('-32767\n')
                    #first day
                    print('Generating 2d spectra at boundaries:')
                    print(days[0].strftime('%Y-%m-%d'))
                    for time_step in range(data.time.shape[0]):
                        file_out.write(str(data.time.time[time_step].values).split('-')[0]+str(data.time.time[time_step].values).split('-')[1]+\
                                       str(data.time.time[time_step].values).split('-')[2][:2]+'.'+str(data.time.time[time_step].values).split('-')[2][3:5]+'0000\n')
                        for p in range(points.shape[0]):
                            file_out.write('FACTOR\n')    
                            file_out.write(format(factor,'1.0E')+'\n')
                            # find the nearest grid point
                            diff_lat = np.abs(points[p][0]-data.latitude[0,:])
                            diff_lon = np.abs(points[p][1]-data.longitude[0,:])
                            add_lonlat = diff_lon + diff_lat
                            index_min_dinstance = np.where((add_lonlat >= np.sort(add_lonlat)[0]) & (add_lonlat <= np.sort(add_lonlat)[nr_spec_interpolate]))[0]
                            #print('Time,Point:'+str(time_step)+','+str(p))
                            #print(points[p][0],points[p][1])
                            #print(data.latitude[0,index_min_dinstance].values,data.longitude[0,index_min_dinstance].values)
                            #print(distance[index_min_dinstance],'km')
                            #print('Diff in km:',distance_2points(points[p][0],points[p][1],data.latitude[0,index_min_dinstance].values,data.longitude[0,index_min_dinstance].values))
                            #print('--------------------------')
                            #SPEC_ocean_convection = data.SPEC[time_step,0,index_min_dinstance,:,:].values
                            SPEC_ocean_convection = data.SPEC[time_step,0,index_min_dinstance,:,:].mean('x').values
                            SPEC_naut_convection[:,0:data.direction.shape[0]//2] = SPEC_ocean_convection[:,data.direction.shape[0]//2:] # Step 1a: 180..355 to start of array
                            SPEC_naut_convection[:,data.direction.shape[0]//2:]  = SPEC_ocean_convection[:,0:data.direction.shape[0]//2] # Step 1b: 0..175 to end of array
                            np.savetxt(file_out,calib_spec*SPEC_naut_convection/(delth*factor), fmt='%-10.0f') #         
                    #days excluding first and last days:
                    for i in range(1,len(days)-1):
                        print(days[i].strftime('%Y-%m-%d'))
                        url = 'https://thredds.met.no/thredds/dodsC/fou-hi/mywavewam4archive/'+days[i].strftime('%Y') +'/'+days[i].strftime('%m')+'/'+days[i].strftime('%d')+'/MyWave_wam4_SPC_'+days[i].strftime('%Y%m%d')+'T00Z.nc'
                        data = xr.open_dataset(url)
                        for time_step in range(data.time.shape[0]):
                            file_out.write(str(data.time.time[time_step].values).split('-')[0]+str(data.time.time[time_step].values).split('-')[1]+\
                                           str(data.time.time[time_step].values).split('-')[2][:2]+'.'+str(data.time.time[time_step].values).split('-')[2][3:5]+'0000\n')
                            for p in range(points.shape[0]):
                                file_out.write('FACTOR\n')    
                                file_out.write(format(factor,'1.0E')+'\n')
                                # find the nearest grid point
                                diff_lat = np.abs(points[p][0]-data.latitude[0,:])
                                diff_lon = np.abs(points[p][1]-data.longitude[0,:])
                                add_lonlat = diff_lon + diff_lat
                                index_min_dinstance = np.where((add_lonlat >= np.sort(add_lonlat)[0]) & (add_lonlat <= np.sort(add_lonlat)[nr_spec_interpolate]))[0]
                                #print('Time,Point:'+str(time_step)+','+str(p))
                                #print(points[p][0],points[p][1])
                                #print(data.latitude[0,index_min_dinstance].values,data.longitude[0,index_min_dinstance].values)
                                #print(distance[index_min_dinstance],'km')
                                #print('Diff in km:',distance_2points(points[p][0],points[p][1],data.latitude[0,index_min_dinstance].values,data.longitude[0,index_min_dinstance].values))
                                #print('--------------------------')
                                #SPEC_ocean_convection = data.SPEC[time_step,0,index_min_dinstance,:,:].values
                                SPEC_ocean_convection = data.SPEC[time_step,0,index_min_dinstance,:,:].mean('x').values
                                SPEC_naut_convection[:,0:data.direction.shape[0]//2] = SPEC_ocean_convection[:,data.direction.shape[0]//2:] # Step 1a: 180..355 to start of array
                                SPEC_naut_convection[:,data.direction.shape[0]//2:]  = SPEC_ocean_convection[:,0:data.direction.shape[0]//2] # Step 1b: 0..175 to end of array
                                np.savetxt(file_out,calib_spec*SPEC_naut_convection/(delth*factor), fmt='%-10.0f') #     
                    #last day
                    if len(days)>1:
                        print(days[-1].strftime('%Y-%m-%d'))
                        url = 'https://thredds.met.no/thredds/dodsC/fou-hi/mywavewam4archive/'+days[-1].strftime('%Y') +'/'+days[-1].strftime('%m')+'/'+days[-1].strftime('%d')+'/MyWave_wam4_SPC_'+days[-1].strftime('%Y%m%d')+'T00Z.nc'
                        data = xr.open_dataset(url).sel(time=slice(days[-1].strftime('%Y-%m-%d')+ 'T00:00', end_date))
                        for time_step in range(data.time.shape[0]):
                            file_out.write(str(data.time.time[time_step].values).split('-')[0]+str(data.time.time[time_step].values).split('-')[1]+\
                                           str(data.time.time[time_step].values).split('-')[2][:2]+'.'+str(data.time.time[time_step].values).split('-')[2][3:5]+'0000\n')
                            for p in range(points.shape[0]):
                                file_out.write('FACTOR\n')    
                                file_out.write(format(factor,'1.0E')+'\n')
                                # find the nearest grid point
                                diff_lat = np.abs(points[p][0]-data.latitude[0,:])
                                diff_lon = np.abs(points[p][1]-data.longitude[0,:])
                                add_lonlat = diff_lon + diff_lat
                                index_min_dinstance = np.where((add_lonlat >= np.sort(add_lonlat)[0]) & (add_lonlat <= np.sort(add_lonlat)[nr_spec_interpolate]))[0]
                                #print('Time,Point:'+str(time_step)+','+str(p))
                                #print(points[p][0],points[p][1])
                                #print(data.latitude[0,index_min_dinstance].values,data.longitude[0,index_min_dinstance].values)
                                #print(distance[index_min_dinstance],'km')
                                #print('Diff in km:',distance_2points(points[p][0],points[p][1],data.latitude[0,index_min_dinstance].values,data.longitude[0,index_min_dinstance].values))
                                #print('--------------------------')
                                #SPEC_ocean_convection = data.SPEC[time_step,0,index_min_dinstance,:,:].values
                                SPEC_ocean_convection = data.SPEC[time_step,0,index_min_dinstance,:,:].mean('x').values
                                SPEC_naut_convection[:,0:data.direction.shape[0]//2] = SPEC_ocean_convection[:,data.direction.shape[0]//2:] # Step 1a: 180..355 to start of array
                                SPEC_naut_convection[:,data.direction.shape[0]//2:]  = SPEC_ocean_convection[:,0:data.direction.shape[0]//2] # Step 1b: 0..175 to end of array
                                np.savetxt(file_out,calib_spec*SPEC_naut_convection/(delth*factor), fmt='%-10.0f') # 

<<<<<<< HEAD
def generate_input_WAM4spec_to_SWAN(project_name, dgm, calib_spec, start_date, end_date, nr_spec_interpolate):    
    factor = 1E-4
    points = np.loadtxt(project_name+str(dgm)+'_Boundaries.txt')
    days = pd.date_range(start=start_date.split('T')[0], end=end_date.split('T')[0], freq='D')
    url = 'https://thredds.met.no/thredds/dodsC/fou-hi/mywavewam4archive/'+days[0].strftime('%Y') +'/'+days[0].strftime('%m')+'/'+days[0].strftime('%d')+'/MyWave_wam4_SPC_'+days[0].strftime('%Y%m%d')+'T00Z.nc'
    if len(days)>1:
        data = xr.open_dataset(url).sel(time=slice(start_date, start_date.split('T')[0]+'T23:00'))
    else:
        data = xr.open_dataset(url).sel(time=slice(start_date, end_date))
    delth = 360/data.direction.shape[0]
    SPEC_naut_convection = np.zeros((data.freq.shape[0],data.direction.shape[0]))
    with open(project_name+str(dgm)+'_spec_'+days[0].strftime('%Y%m%d')+'_'+days[-1].strftime('%Y%m%d')+'.asc', 'w') as file_out:
                    file_out.write('SWAN   1\n')
                    file_out.write('$ Data produced by WAM4\n')
                    file_out.write('TIME\n')
                    file_out.write('          1\n')
                    file_out.write('LONLAT\n')    
                    file_out.write('          '+format(points.shape[0])+'\n')     
                    for k in range((points.shape[0])):
                        file_out.write('   '+format(points[k][1],'.4f')+'  '+format(points[k][0],'.4f')+'\n')
                    file_out.write('AFREQ\n')
                    file_out.write('          '+str(data.freq.shape[0])+'\n')
                    for l in range((data.freq.shape[0])):
                        file_out.write('   '+format(data.freq[l].values,'.4f')+'\n')
                    file_out.write('NDIR\n')
                    file_out.write('          '+format(data.direction.shape[0])+'\n')
                    for m in range((data.direction.shape[0])):
                        file_out.write('   '+format(data.direction[m].values,'.1f')+'\n') 
                    file_out.write('QUANT\n')
                    file_out.write('          1\n')
                    file_out.write('VaDens\n')
                    file_out.write('m2/Hz/degr \n')
                    file_out.write('-32767\n')
                    #first day
                    print('Generating 2d spectra at boundaries:')
                    print(days[0].strftime('%Y-%m-%d'))
                    for time_step in range(data.time.shape[0]):
                        file_out.write(str(data.time.time[time_step].values).split('-')[0]+str(data.time.time[time_step].values).split('-')[1]+\
                                       str(data.time.time[time_step].values).split('-')[2][:2]+'.'+str(data.time.time[time_step].values).split('-')[2][3:5]+'0000\n')
                        for p in range(points.shape[0]):
                            file_out.write('FACTOR\n')    
                            file_out.write(format(factor,'1.0E')+'\n')
                            # find the nearest grid point
                            diff_lat = np.abs(points[p][0]-data.latitude[0,:])
                            diff_lon = np.abs(points[p][1]-data.longitude[0,:])
                            add_lonlat = diff_lon + diff_lat
                            index_min_dinstance = np.where((add_lonlat >= np.sort(add_lonlat)[0]) & (add_lonlat <= np.sort(add_lonlat)[nr_spec_interpolate]))[0]
                            #print('Time,Point:'+str(time_step)+','+str(p))
                            #print(points[p][0],points[p][1])
                            #print(data.latitude[0,index_min_dinstance].values,data.longitude[0,index_min_dinstance].values)
                            #print(distance[index_min_dinstance],'km')
                            #print('Diff in km:',distance_2points(points[p][0],points[p][1],data.latitude[0,index_min_dinstance].values,data.longitude[0,index_min_dinstance].values))
                            #print('--------------------------')
                            #SPEC_ocean_convection = data.SPEC[time_step,0,index_min_dinstance,:,:].values
                            SPEC_ocean_convection = data.SPEC[time_step,0,index_min_dinstance,:,:].mean('x').values
                            SPEC_naut_convection[:,0:data.direction.shape[0]//2] = SPEC_ocean_convection[:,data.direction.shape[0]//2:] # Step 1a: 180..355 to start of array
                            SPEC_naut_convection[:,data.direction.shape[0]//2:]  = SPEC_ocean_convection[:,0:data.direction.shape[0]//2] # Step 1b: 0..175 to end of array
                            np.savetxt(file_out,calib_spec*SPEC_naut_convection/(delth*factor), fmt='%-10.0f') #         
                    #days excluding first and last days:
                    for i in range(1,len(days)-1):
                        print(days[i].strftime('%Y-%m-%d'))
                        url = 'https://thredds.met.no/thredds/dodsC/fou-hi/mywavewam4archive/'+days[0].strftime('%Y') +'/'+days[0].strftime('%m')+'/'+days[0].strftime('%d')+'/MyWave_wam4_SPC_'+days[0].strftime('%Y%m%d')+'T00Z.nc'
                        data = xr.open_dataset(url)
                        for time_step in range(data.time.shape[0]):
                            file_out.write(str(data.time.time[time_step].values).split('-')[0]+str(data.time.time[time_step].values).split('-')[1]+\
                                           str(data.time.time[time_step].values).split('-')[2][:2]+'.'+str(data.time.time[time_step].values).split('-')[2][3:5]+'0000\n')
                            for p in range(points.shape[0]):
                                file_out.write('FACTOR\n')    
                                file_out.write(format(factor,'1.0E')+'\n')
                                # find the nearest grid point
                                diff_lat = np.abs(points[p][0]-data.latitude[0,:])
                                diff_lon = np.abs(points[p][1]-data.longitude[0,:])
                                add_lonlat = diff_lon + diff_lat
                                index_min_dinstance = np.where((add_lonlat >= np.sort(add_lonlat)[0]) & (add_lonlat <= np.sort(add_lonlat)[nr_spec_interpolate]))[0]
                                #print('Time,Point:'+str(time_step)+','+str(p))
                                #print(points[p][0],points[p][1])
                                #print(data.latitude[0,index_min_dinstance].values,data.longitude[0,index_min_dinstance].values)
                                #print(distance[index_min_dinstance],'km')
                                #print('Diff in km:',distance_2points(points[p][0],points[p][1],data.latitude[0,index_min_dinstance].values,data.longitude[0,index_min_dinstance].values))
                                #print('--------------------------')
                                #SPEC_ocean_convection = data.SPEC[time_step,0,index_min_dinstance,:,:].values
                                SPEC_ocean_convection = data.SPEC[time_step,0,index_min_dinstance,:,:].mean('x').values
                                SPEC_naut_convection[:,0:data.direction.shape[0]//2] = SPEC_ocean_convection[:,data.direction.shape[0]//2:] # Step 1a: 180..355 to start of array
                                SPEC_naut_convection[:,data.direction.shape[0]//2:]  = SPEC_ocean_convection[:,0:data.direction.shape[0]//2] # Step 1b: 0..175 to end of array
                                np.savetxt(file_out,calib_spec*SPEC_naut_convection/(delth*factor), fmt='%-10.0f') #     
                    #last day
                    if len(days)>1:
                        print(days[-1].strftime('%Y-%m-%d'))
                        url = 'https://thredds.met.no/thredds/dodsC/fou-hi/mywavewam4archive/'+days[0].strftime('%Y') +'/'+days[0].strftime('%m')+'/'+days[0].strftime('%d')+'/MyWave_wam4_SPC_'+days[0].strftime('%Y%m%d')+'T00Z.nc'
                        data = xr.open_dataset(url).sel(time=slice(days[-1].strftime('%Y-%m-%d')+ 'T00:00', end_date))
                        for time_step in range(data.time.shape[0]):
                            file_out.write(str(data.time.time[time_step].values).split('-')[0]+str(data.time.time[time_step].values).split('-')[1]+\
                                           str(data.time.time[time_step].values).split('-')[2][:2]+'.'+str(data.time.time[time_step].values).split('-')[2][3:5]+'0000\n')
                            for p in range(points.shape[0]):
                                file_out.write('FACTOR\n')    
                                file_out.write(format(factor,'1.0E')+'\n')
                                # find the nearest grid point
                                diff_lat = np.abs(points[p][0]-data.latitude[0,:])
                                diff_lon = np.abs(points[p][1]-data.longitude[0,:])
                                add_lonlat = diff_lon + diff_lat
                                index_min_dinstance = np.where((add_lonlat >= np.sort(add_lonlat)[0]) & (add_lonlat <= np.sort(add_lonlat)[nr_spec_interpolate]))[0]
                                #print('Time,Point:'+str(time_step)+','+str(p))
                                #print(points[p][0],points[p][1])
                                #print(data.latitude[0,index_min_dinstance].values,data.longitude[0,index_min_dinstance].values)
                                #print(distance[index_min_dinstance],'km')
                                #print('Diff in km:',distance_2points(points[p][0],points[p][1],data.latitude[0,index_min_dinstance].values,data.longitude[0,index_min_dinstance].values))
                                #print('--------------------------')
                                #SPEC_ocean_convection = data.SPEC[time_step,0,index_min_dinstance,:,:].values
                                SPEC_ocean_convection = data.SPEC[time_step,0,index_min_dinstance,:,:].mean('x').values
                                SPEC_naut_convection[:,0:data.direction.shape[0]//2] = SPEC_ocean_convection[:,data.direction.shape[0]//2:] # Step 1a: 180..355 to start of array
                                SPEC_naut_convection[:,data.direction.shape[0]//2:]  = SPEC_ocean_convection[:,0:data.direction.shape[0]//2] # Step 1b: 0..175 to end of array
                                np.savetxt(file_out,calib_spec*SPEC_naut_convection/(delth*factor), fmt='%-10.0f') # 
=======
def generate_boundary_input(project_name, dgm, start_date, end_date, input_model = 'WAM3', output_model = 'SWAN'):
    days = pd.date_range(start=start_date.split('T')[0], end=end_date.split('T')[0], freq='D')
       
    spec_list = []    
    for i in range(0,len(days)):
        if i == 0:
            t0 = start_date 
            t1 = start_date.split('T')[0]+'T23:00'
        elif i == (len(days)-1):
            t0 = days[i].strftime('%Y-%m-%d')+ 'T00:00'
            t1 = end_date
        else:
            t0 = days[i].strftime('%Y-%m-%d')+ 'T00:00'
            t1 = days[i].strftime('%Y-%m-%d')+'T23:00'
            
        spec_list.append(xr.open_dataset(get_url(days[i], input_model)).sel(time=slice(t0, t1)))
    
    
    if output_model == 'SWAN':
        points = np.loadtxt(project_name+str(dgm)+'_Boundaries.txt')
        outfile = project_name+str(dgm)+'_spec_'+days[0].strftime('%Y%m%d')+'_'+days[-1].strftime('%Y%m%d')+'.asc'
        # We can probably get away from passing the "days" variable, since the info is contained in the data arrays
        write_SWAN_boundary(spec_list, points, outfile, days) 
    
>>>>>>> d4208400

def write_SWAN_boundary(spec_list, points, outfile, days):
    print("Writing SWAN output...")
    # These are temporarily defined here
    factor = 1E-4
    nr_spec_interpolate = 0
    calib_spec = 1
    
    
    # Initialize the boundary file by writing the header
    dirN=spec_list[0].direction.shape[0]
    freqN=spec_list[0].freq.shape[0]
    with open(outfile, 'w') as file_out:
        file_out.write('SWAN   1\n')
        file_out.write('$ Data produced by WAM3\n')
        file_out.write('TIME\n')
        file_out.write('          1\n')
        file_out.write('LONLAT\n')    
        file_out.write('          '+format(points.shape[0])+'\n')     
        for k in range((points.shape[0])):
            file_out.write('   '+format(points[k][1],'.4f')+'  '+format(points[k][0],'.4f')+'\n')
        file_out.write('AFREQ\n')
        file_out.write('          '+str(spec_list[0].freq.shape[0])+'\n')
        for l in range(freqN):
            file_out.write('   '+format(spec_list[0].freq[l].values,'.4f')+'\n')
        file_out.write('NDIR\n')
        file_out.write('          '+format(spec_list[0].direction.shape[0])+'\n')
        for m in range(dirN):
            file_out.write('   '+format(spec_list[0].direction[m].values,'.1f')+'\n') 
        file_out.write('QUANT\n')
        file_out.write('          1\n')
        file_out.write('VaDens\n')
        file_out.write('m2/Hz/degr \n')
        file_out.write('-32767\n')
        #first day
        print('Generating 2d spectra at boundaries:')
                    
        
        for i in range(0,len(days)):
            print(days[0].strftime('%Y-%m-%d'))
            for time_step in range(spec_list[i].time.shape[0]):
                file_out.write(str(spec_list[i].time.time[time_step].values).split('-')[0]+str(spec_list[i].time.time[time_step].values).split('-')[1]+\
                               str(spec_list[i].time.time[time_step].values).split('-')[2][:2]+'.'+str(spec_list[i].time.time[time_step].values).split('-')[2][3:5]+'0000\n')
                for p in range(points.shape[0]):
                    file_out.write('FACTOR\n')    
                    file_out.write(format(factor,'1.0E')+'\n')
                    # find the nearest grid point
                    diff_lat = np.abs(points[p][0]-spec_list[i].latitude[0,:])
                    diff_lon = np.abs(points[p][1]-spec_list[i].longitude[0,:])
                    add_lonlat = diff_lon + diff_lat
                    index_min_dinstance = np.where((add_lonlat >= np.sort(add_lonlat)[0]) & (add_lonlat <= np.sort(add_lonlat)[nr_spec_interpolate]))[0]
                    SPEC_ocean_convection = spec_list[i].SPEC[time_step,0,index_min_dinstance,:,:].mean('x').values
                    SPEC_naut_convection = ocean_to_naut(SPEC_ocean_convection)
                    delth = 360/dirN
                    np.savetxt(file_out,calib_spec*SPEC_naut_convection/(delth*factor), fmt='%-10.0f') #     
                    

def get_url(day, input_model):
    if input_model == 'WAM4':
       url = 'https://thredds.met.no/thredds/dodsC/fou-hi/mywavewam4archive/'+day.strftime('%Y') +'/'+day.strftime('%m')+'/'+day.strftime('%d')+'/MyWave_wam4_SPC_'+day.strftime('%Y%m%d')+'T00Z.nc'          
    elif input_model == 'WAM3':
       url = 'https://thredds.met.no/thredds/dodsC/windsurfer/mywavewam3km_spectra/'+day.strftime('%Y') +'/'+day.strftime('%m')+'/SPC'+day.strftime('%Y%m%d')+'00.nc'
    else:
        raise Exception('Known input models are WAM3 (default) and WAM4')

    return url

def ocean_to_naut(oceanspec):
    nautspec=np.zeros(oceanspec.shape)
    dirN=oceanspec.shape[1]
    nautspec[:,0:dirN//2] = oceanspec[:,dirN//2:] # Step 1a: 180..355 to start of array
    nautspec[:,dirN//2:]  = oceanspec[:,0:dirN//2] # Step 1b: 0..175 to end of array
    
    return nautspec

def u_v_from_dir(ws,wdir):
# see http://tornado.sfsu.edu/geosciences/classes/m430/Wind/WindDirection.html
    u = -ws * (np.sin(np.deg2rad(wdir)))
    v = -ws * (np.cos(np.deg2rad(wdir)))
    return u,v


def generate_wind_forcing_SWAN(project_name,dgm, start_date , end_date, lon_min, lat_min, lon_max, lat_max, NX , NY):
    days = pd.date_range(start=start_date.split('T')[0], end=end_date.split('T')[0], freq='D')
    d_lon = ((lon_max-lon_min)/NX)
    d_lat = ((lat_max-lat_min)/NY)
    nc_fimex ='temp.nc'
    print('Generation of wind forcing:')
    with open(project_name + str(dgm)+'_wind_'+days[0].strftime('%Y%m%d')+'_'+days[-1].strftime('%Y%m%d')+'.asc', 'w') as file_out:
        for i in range(len(days)):
            print(days[i].strftime('%Y-%m-%d'))
            url = 'https://thredds.met.no/thredds/dodsC/windsurfer/mywavewam3km_files/'+days[i].strftime('%Y')+'/'+days[i].strftime('%m')+'/'+days[i].strftime('%Y%m%d')+'_MyWam3km_hindcast.nc' 
            if i==0:
                start_date_fimex = start_date
                if len(days)>1:
                    end_date_fimex = days[i].strftime('%Y-%m-%dT23:00')
                else:
                    end_date_fimex = end_date
            elif i==len(days)-1:
                if len(days)>1:
                    start_date_fimex = days[i].strftime('%Y-%m-%dT00:00')
                    end_date_fimex   = end_date
            else:    
                start_date_fimex = days[i].strftime('%Y-%m-%dT00:00')
                end_date_fimex   = days[i].strftime('%Y-%m-%dT23:00')
    
            call(['fimex-1.6', '--input.file='+url,
                         '--interpolate.method=bilinear',
                         '--interpolate.projString=+proj=latlong +ellps=sphere +a=6371000 +e=0',
                         '--interpolate.xAxisValues='+str(lon_min)+','+str(lon_min+d_lon)+',...,'+str(lon_max)+'',
                         '--interpolate.yAxisValues='+str(lat_min)+','+str(lat_min+d_lat)+',...,'+str(lat_max)+'',
                         '--interpolate.xAxisUnit=degree', '--interpolate.yAxisUnit=degree',
                         '--process.rotateVector.all',
                         '--extract.reduceTime.start='+start_date_fimex,'--extract.reduceTime.end='+end_date_fimex,
                         '--extract.selectVariables=ff','--extract.selectVariables=dd',
                         '--extract.reduceDimension.start=1',
                         '--extract.reduceDimension.end=1',
                         '--process.rotateVector.direction=latlon',
                         '--output.file='+nc_fimex])
    
            data = xr.open_dataset(nc_fimex)
            u,v = u_v_from_dir(data.ff, data.dd) # factor 1000
            u = u.fillna(0)
            v = v.fillna(0)
    
            for time_step in range(data.time.shape[0]):
                file_out.write(str(data.time.time[time_step].values).split('-')[0]+str(data.time.time[time_step].values).split('-')[1]+\
                               str(data.time.time[time_step].values).split('-')[2][:2]+'.'+str(data.time.time[time_step].values).split('-')[2][3:5]+'0000\n')
                np.savetxt(file_out,u[time_step]*1000, fmt='%i') #
                file_out.write(str(data.time.time[time_step].values).split('-')[0]+str(data.time.time[time_step].values).split('-')[1]+\
                               str(data.time.time[time_step].values).split('-')[2][:2]+'.'+str(data.time.time[time_step].values).split('-')[2][3:5]+'0000\n')
                np.savetxt(file_out,v[time_step]*1000, fmt='%i') #

def run_SWAN(input_file,swan_directory):
    print('Running SWAN----------------------->>>>>>>>>>>>>>>>>>>>>>>>>>')
    p = Popen(['./swanrun','-input', input_file], cwd=swan_directory)
    p.wait()                                               
    

def JONSWAP(f, Hm0, Tp,parametrize_gamma):
    '''Generate JONSWAP spectrum
    Parameters
    ----------
    f : float (non-zero)
    frequency in Hz 
    Hm0 : float, datarray (dim:time)
        Significant  wave height in meters
    Tp : float, datarray (dim:time)
        Peak wave period in seconds
    parametrize_gamma : bool
        JONSWAP peak-enhancement factor (True: according to Torsethaugen et al. (1984)
                                         False: gamma is 3.3)
    Returns
    -------
    E : numpy.ndarray
        Array of shape ``f, Hm0.shape`` with wave energy densities
    '''
    # Eq. according to https://rules.dnvgl.com/docs/pdf/DNVGL/CG/2018-01/DNVGL-CG-0130.pdf
    sigma_low=0.07
    sigma_high=0.09
    w = 2*np.pi*f
    if parametrize_gamma is True and Hm0>0:
        if Tp/np.sqrt(Hm0)>=5:
            gamma = 1
        elif Tp/np.sqrt(Hm0)<=3.6:
            gamma = 5
        else:
            gamma = np.exp(5.75-1.15*Tp/np.sqrt(Hm0))
    else:
        gamma = 1 
        #alpha = 5.061* (Hm0[i].values**2/Tp[i].values)*(1-0.287*np.log(gamma[i]))
    A_g = 1-0.287*np.log(gamma)
    wp = 2*np.pi/Tp
    sigma = np.ones(w.shape) * sigma_low
    sigma[w >= wp] = sigma_high
    # Pierson-Moskowitz:
    SPEC_pm = (5/16) * Hm0**2 * wp**4 * w**-5 * np.exp(-5/4 * (w/wp)**-4)
    # JONSWAP:
    SPEC_jonswap = A_g * SPEC_pm * gamma**np.exp(-0.5*((w-wp)/sigma*wp)**2)  * 2*np.pi
    return SPEC_jonswap

def generate_input_NORA3_JONSWAPspec_to_SWAN(project_name,dgm,start_date, end_date):
    factor = 1E-4
    freq = 0.042*1.1**np.arange(0,25)
    theta = np.arange(5,365,step=10)
    points = np.loadtxt(project_name+str(dgm)+'_Boundaries.txt')
    days = pd.date_range(start=start_date.split('T')[0], end=end_date.split('T')[0], freq='D')
    for i in range(len(days)):
        url = 'https://thredds.met.no/thredds/dodsC/windsurfer/mywavewam3km_files/'+days[i].strftime('%Y')+'/'+days[i].strftime('%m')+'/'+days[i].strftime('%Y%m%d')+'_MyWam3km_hindcast.nc' 
        if len(days)>1:
            data = xr.open_dataset(url).sel(time=slice(start_date, start_date.split('T')[0]+'T23:00'))
        else:
            data = xr.open_dataset(url).sel(time=slice(start_date, end_date))
        with open(project_name+str(dgm)+'_spec_'+days[0].strftime('%Y%m%d')+'_'+days[-1].strftime('%Y%m%d')+'.asc', 'w') as file_out:
                        file_out.write('SWAN   1\n')
                        file_out.write('$ Data produced by WAM3\n')
                        file_out.write('TIME\n')
                        file_out.write('          1\n')
                        file_out.write('LONLAT\n')    
                        file_out.write('          '+format(points.shape[0])+'\n')     
                        for k in range((points.shape[0])):
                            file_out.write('   '+format(points[k][1],'.4f')+'  '+format(points[k][0],'.4f')+'\n')
                        file_out.write('AFREQ\n')
                        file_out.write('          '+str(freq.shape[0])+'\n')
                        for l in range((freq.shape[0])):
                            file_out.write('   '+format(freq[l],'.4f')+'\n')
                        file_out.write('NDIR\n')
                        file_out.write('          '+format(theta.shape[0])+'\n')
                        for m in range((theta.shape[0])):
                            file_out.write('   '+format(theta[m],'.1f')+'\n') 
                        file_out.write('QUANT\n')
                        file_out.write('          1\n')
                        file_out.write('VaDens\n')
                        file_out.write('m2/Hz/degr \n')
                        file_out.write('-32767\n')
                        #first day
                        print('Generating 2d spectra at boundaries:')
                        print(days[0].strftime('%Y-%m-%d'))
                        for time_step in range(data.time.shape[0]):
                            file_out.write(str(data.time.time[time_step].values).split('-')[0]+str(data.time.time[time_step].values).split('-')[1]+\
                                           str(data.time.time[time_step].values).split('-')[2][:2]+'.'+str(data.time.time[time_step].values).split('-')[2][3:5]+'0000\n')
                            for p in range(points.shape[0]):
                                file_out.write('FACTOR\n')    
                                file_out.write(format(factor,'1.0E')+'\n')
                                # find the nearest grid point
                                rlon0, rlat0 = pyproj.Transformer.from_crs('epsg:4326', data.projection_ob_tran.proj4, always_xy=True).transform(points[p][1], points[p][0])
                                data0 = data.sel(rlon=rlon0,rlat=rlat0, method='nearest') #data in grid point of interest
                                #swell:
                                SPEC_1D_swell = JONSWAP(freq, data0.hs_swell[time_step].values, data0.tp_swell[time_step].values ,parametrize_gamma=True)
                                DIR_swell = oc.directional_spreading(theta, data0.thq_swell[time_step].values)
                                SPEC_2D_swell = np.reshape(SPEC_1D_swell, (-1, 1)) * np.reshape(DIR_swell, (1, -1))
                                #wind sea:
                                SPEC_1D_sea = JONSWAP(freq, data0.hs_sea[time_step].values, data0.tp_sea[time_step].values ,parametrize_gamma=True)
                                DIR_sea = oc.directional_spreading(theta, data0.thq_sea[time_step].values)
                                SPEC_2D_sea = np.reshape(SPEC_1D_sea, (-1, 1)) * np.reshape(DIR_sea, (1, -1))
                                # Total
                                SPEC_2D = SPEC_2D_swell + SPEC_2D_sea
                                np.savetxt(file_out,SPEC_2D/factor, fmt='%-10.0f') #         
                        #days excluding first and last days:
                        for i in range(1,len(days)-1):
                            print(days[i].strftime('%Y-%m-%d'))
                            url = 'https://thredds.met.no/thredds/dodsC/windsurfer/mywavewam3km_files/'+days[i].strftime('%Y')+'/'+days[i].strftime('%m')+'/'+days[i].strftime('%Y%m%d')+'_MyWam3km_hindcast.nc' 
                            data = xr.open_dataset(url)
                            for time_step in range(data.time.shape[0]):
                                file_out.write(str(data.time.time[time_step].values).split('-')[0]+str(data.time.time[time_step].values).split('-')[1]+\
                                               str(data.time.time[time_step].values).split('-')[2][:2]+'.'+str(data.time.time[time_step].values).split('-')[2][3:5]+'0000\n')
                                for p in range(points.shape[0]):
                                    file_out.write('FACTOR\n')    
                                    file_out.write(format(factor,'1.0E')+'\n')
                                    # find the nearest grid point
                                    rlon0, rlat0 = pyproj.Transformer.from_crs('epsg:4326', data.projection_ob_tran.proj4, always_xy=True).transform(points[p][1], points[p][0])
                                    data0 = data.sel(rlon=rlon0,rlat=rlat0, method='nearest') #data in grid point of interest
                                    #swell:
                                    SPEC_1D_swell = JONSWAP(freq, data0.hs_swell[time_step].values, data0.tp_swell[time_step].values ,parametrize_gamma=True)
                                    DIR_swell = oc.directional_spreading(theta, data0.thq_swell[time_step].values)
                                    SPEC_2D_swell = np.reshape(SPEC_1D_swell, (-1, 1)) * np.reshape(DIR_swell, (1, -1))
                                    #wind sea:
                                    SPEC_1D_sea = JONSWAP(freq, data0.hs_sea[time_step].values, data0.tp_sea[time_step].values ,parametrize_gamma=True)
                                    DIR_sea = oc.directional_spreading(theta, data0.thq_sea[time_step].values)
                                    SPEC_2D_sea = np.reshape(SPEC_1D_sea, (-1, 1)) * np.reshape(DIR_sea, (1, -1))
                                    # Total
                                    SPEC_2D = SPEC_2D_swell + SPEC_2D_sea
                                    np.savetxt(file_out,SPEC_2D/factor, fmt='%-10.0f') #     
                        #last day
                        if len(days)>1:
                            print(days[-1].strftime('%Y-%m-%d'))
                            url = 'https://thredds.met.no/thredds/dodsC/windsurfer/mywavewam3km_files/'+days[i].strftime('%Y')+'/'+days[i].strftime('%m')+'/'+days[i].strftime('%Y%m%d')+'_MyWam3km_hindcast.nc' 
                            data = xr.open_dataset(url).sel(time=slice(days[-1].strftime('%Y-%m-%d')+ 'T00:00', end_date))
                            for time_step in range(data.time.shape[0]):
                                file_out.write(str(data.time.time[time_step].values).split('-')[0]+str(data.time.time[time_step].values).split('-')[1]+\
                                               str(data.time.time[time_step].values).split('-')[2][:2]+'.'+str(data.time.time[time_step].values).split('-')[2][3:5]+'0000\n')
                                for p in range(points.shape[0]):
                                    file_out.write('FACTOR\n')    
                                    file_out.write(format(factor,'1.0E')+'\n')
                                    # find the nearest grid point
                                    rlon0, rlat0 = pyproj.Transformer.from_crs('epsg:4326', data.projection_ob_tran.proj4, always_xy=True).transform(points[p][1], points[p][0])
                                    data0 = data.sel(rlon=rlon0,rlat=rlat0, method='nearest') #data in grid point of interest
                                    #swell:
                                    SPEC_1D_swell = JONSWAP(freq, data0.hs_swell[time_step].values, data0.tp_swell[time_step].values ,parametrize_gamma=True)
                                    DIR_swell = oc.directional_spreading(theta, data0.thq_swell[time_step].values)
                                    SPEC_2D_swell = np.reshape(SPEC_1D_swell, (-1, 1)) * np.reshape(DIR_swell, (1, -1))
                                    #wind sea:
                                    SPEC_1D_sea = JONSWAP(freq, data0.hs_sea[time_step].values, data0.tp_sea[time_step].values ,parametrize_gamma=True)
                                    DIR_sea = oc.directional_spreading(theta, data0.thq_sea[time_step].values)
                                    SPEC_2D_sea = np.reshape(SPEC_1D_sea, (-1, 1)) * np.reshape(DIR_sea, (1, -1))
                                    # Total
                                    SPEC_2D = SPEC_2D_swell + SPEC_2D_sea
                                    np.savetxt(file_out,SPEC_2D/factor, fmt='%-10.0f') #  <|MERGE_RESOLUTION|>--- conflicted
+++ resolved
@@ -417,120 +417,6 @@
                                 SPEC_naut_convection[:,data.direction.shape[0]//2:]  = SPEC_ocean_convection[:,0:data.direction.shape[0]//2] # Step 1b: 0..175 to end of array
                                 np.savetxt(file_out,calib_spec*SPEC_naut_convection/(delth*factor), fmt='%-10.0f') # 
 
-<<<<<<< HEAD
-def generate_input_WAM4spec_to_SWAN(project_name, dgm, calib_spec, start_date, end_date, nr_spec_interpolate):    
-    factor = 1E-4
-    points = np.loadtxt(project_name+str(dgm)+'_Boundaries.txt')
-    days = pd.date_range(start=start_date.split('T')[0], end=end_date.split('T')[0], freq='D')
-    url = 'https://thredds.met.no/thredds/dodsC/fou-hi/mywavewam4archive/'+days[0].strftime('%Y') +'/'+days[0].strftime('%m')+'/'+days[0].strftime('%d')+'/MyWave_wam4_SPC_'+days[0].strftime('%Y%m%d')+'T00Z.nc'
-    if len(days)>1:
-        data = xr.open_dataset(url).sel(time=slice(start_date, start_date.split('T')[0]+'T23:00'))
-    else:
-        data = xr.open_dataset(url).sel(time=slice(start_date, end_date))
-    delth = 360/data.direction.shape[0]
-    SPEC_naut_convection = np.zeros((data.freq.shape[0],data.direction.shape[0]))
-    with open(project_name+str(dgm)+'_spec_'+days[0].strftime('%Y%m%d')+'_'+days[-1].strftime('%Y%m%d')+'.asc', 'w') as file_out:
-                    file_out.write('SWAN   1\n')
-                    file_out.write('$ Data produced by WAM4\n')
-                    file_out.write('TIME\n')
-                    file_out.write('          1\n')
-                    file_out.write('LONLAT\n')    
-                    file_out.write('          '+format(points.shape[0])+'\n')     
-                    for k in range((points.shape[0])):
-                        file_out.write('   '+format(points[k][1],'.4f')+'  '+format(points[k][0],'.4f')+'\n')
-                    file_out.write('AFREQ\n')
-                    file_out.write('          '+str(data.freq.shape[0])+'\n')
-                    for l in range((data.freq.shape[0])):
-                        file_out.write('   '+format(data.freq[l].values,'.4f')+'\n')
-                    file_out.write('NDIR\n')
-                    file_out.write('          '+format(data.direction.shape[0])+'\n')
-                    for m in range((data.direction.shape[0])):
-                        file_out.write('   '+format(data.direction[m].values,'.1f')+'\n') 
-                    file_out.write('QUANT\n')
-                    file_out.write('          1\n')
-                    file_out.write('VaDens\n')
-                    file_out.write('m2/Hz/degr \n')
-                    file_out.write('-32767\n')
-                    #first day
-                    print('Generating 2d spectra at boundaries:')
-                    print(days[0].strftime('%Y-%m-%d'))
-                    for time_step in range(data.time.shape[0]):
-                        file_out.write(str(data.time.time[time_step].values).split('-')[0]+str(data.time.time[time_step].values).split('-')[1]+\
-                                       str(data.time.time[time_step].values).split('-')[2][:2]+'.'+str(data.time.time[time_step].values).split('-')[2][3:5]+'0000\n')
-                        for p in range(points.shape[0]):
-                            file_out.write('FACTOR\n')    
-                            file_out.write(format(factor,'1.0E')+'\n')
-                            # find the nearest grid point
-                            diff_lat = np.abs(points[p][0]-data.latitude[0,:])
-                            diff_lon = np.abs(points[p][1]-data.longitude[0,:])
-                            add_lonlat = diff_lon + diff_lat
-                            index_min_dinstance = np.where((add_lonlat >= np.sort(add_lonlat)[0]) & (add_lonlat <= np.sort(add_lonlat)[nr_spec_interpolate]))[0]
-                            #print('Time,Point:'+str(time_step)+','+str(p))
-                            #print(points[p][0],points[p][1])
-                            #print(data.latitude[0,index_min_dinstance].values,data.longitude[0,index_min_dinstance].values)
-                            #print(distance[index_min_dinstance],'km')
-                            #print('Diff in km:',distance_2points(points[p][0],points[p][1],data.latitude[0,index_min_dinstance].values,data.longitude[0,index_min_dinstance].values))
-                            #print('--------------------------')
-                            #SPEC_ocean_convection = data.SPEC[time_step,0,index_min_dinstance,:,:].values
-                            SPEC_ocean_convection = data.SPEC[time_step,0,index_min_dinstance,:,:].mean('x').values
-                            SPEC_naut_convection[:,0:data.direction.shape[0]//2] = SPEC_ocean_convection[:,data.direction.shape[0]//2:] # Step 1a: 180..355 to start of array
-                            SPEC_naut_convection[:,data.direction.shape[0]//2:]  = SPEC_ocean_convection[:,0:data.direction.shape[0]//2] # Step 1b: 0..175 to end of array
-                            np.savetxt(file_out,calib_spec*SPEC_naut_convection/(delth*factor), fmt='%-10.0f') #         
-                    #days excluding first and last days:
-                    for i in range(1,len(days)-1):
-                        print(days[i].strftime('%Y-%m-%d'))
-                        url = 'https://thredds.met.no/thredds/dodsC/fou-hi/mywavewam4archive/'+days[0].strftime('%Y') +'/'+days[0].strftime('%m')+'/'+days[0].strftime('%d')+'/MyWave_wam4_SPC_'+days[0].strftime('%Y%m%d')+'T00Z.nc'
-                        data = xr.open_dataset(url)
-                        for time_step in range(data.time.shape[0]):
-                            file_out.write(str(data.time.time[time_step].values).split('-')[0]+str(data.time.time[time_step].values).split('-')[1]+\
-                                           str(data.time.time[time_step].values).split('-')[2][:2]+'.'+str(data.time.time[time_step].values).split('-')[2][3:5]+'0000\n')
-                            for p in range(points.shape[0]):
-                                file_out.write('FACTOR\n')    
-                                file_out.write(format(factor,'1.0E')+'\n')
-                                # find the nearest grid point
-                                diff_lat = np.abs(points[p][0]-data.latitude[0,:])
-                                diff_lon = np.abs(points[p][1]-data.longitude[0,:])
-                                add_lonlat = diff_lon + diff_lat
-                                index_min_dinstance = np.where((add_lonlat >= np.sort(add_lonlat)[0]) & (add_lonlat <= np.sort(add_lonlat)[nr_spec_interpolate]))[0]
-                                #print('Time,Point:'+str(time_step)+','+str(p))
-                                #print(points[p][0],points[p][1])
-                                #print(data.latitude[0,index_min_dinstance].values,data.longitude[0,index_min_dinstance].values)
-                                #print(distance[index_min_dinstance],'km')
-                                #print('Diff in km:',distance_2points(points[p][0],points[p][1],data.latitude[0,index_min_dinstance].values,data.longitude[0,index_min_dinstance].values))
-                                #print('--------------------------')
-                                #SPEC_ocean_convection = data.SPEC[time_step,0,index_min_dinstance,:,:].values
-                                SPEC_ocean_convection = data.SPEC[time_step,0,index_min_dinstance,:,:].mean('x').values
-                                SPEC_naut_convection[:,0:data.direction.shape[0]//2] = SPEC_ocean_convection[:,data.direction.shape[0]//2:] # Step 1a: 180..355 to start of array
-                                SPEC_naut_convection[:,data.direction.shape[0]//2:]  = SPEC_ocean_convection[:,0:data.direction.shape[0]//2] # Step 1b: 0..175 to end of array
-                                np.savetxt(file_out,calib_spec*SPEC_naut_convection/(delth*factor), fmt='%-10.0f') #     
-                    #last day
-                    if len(days)>1:
-                        print(days[-1].strftime('%Y-%m-%d'))
-                        url = 'https://thredds.met.no/thredds/dodsC/fou-hi/mywavewam4archive/'+days[0].strftime('%Y') +'/'+days[0].strftime('%m')+'/'+days[0].strftime('%d')+'/MyWave_wam4_SPC_'+days[0].strftime('%Y%m%d')+'T00Z.nc'
-                        data = xr.open_dataset(url).sel(time=slice(days[-1].strftime('%Y-%m-%d')+ 'T00:00', end_date))
-                        for time_step in range(data.time.shape[0]):
-                            file_out.write(str(data.time.time[time_step].values).split('-')[0]+str(data.time.time[time_step].values).split('-')[1]+\
-                                           str(data.time.time[time_step].values).split('-')[2][:2]+'.'+str(data.time.time[time_step].values).split('-')[2][3:5]+'0000\n')
-                            for p in range(points.shape[0]):
-                                file_out.write('FACTOR\n')    
-                                file_out.write(format(factor,'1.0E')+'\n')
-                                # find the nearest grid point
-                                diff_lat = np.abs(points[p][0]-data.latitude[0,:])
-                                diff_lon = np.abs(points[p][1]-data.longitude[0,:])
-                                add_lonlat = diff_lon + diff_lat
-                                index_min_dinstance = np.where((add_lonlat >= np.sort(add_lonlat)[0]) & (add_lonlat <= np.sort(add_lonlat)[nr_spec_interpolate]))[0]
-                                #print('Time,Point:'+str(time_step)+','+str(p))
-                                #print(points[p][0],points[p][1])
-                                #print(data.latitude[0,index_min_dinstance].values,data.longitude[0,index_min_dinstance].values)
-                                #print(distance[index_min_dinstance],'km')
-                                #print('Diff in km:',distance_2points(points[p][0],points[p][1],data.latitude[0,index_min_dinstance].values,data.longitude[0,index_min_dinstance].values))
-                                #print('--------------------------')
-                                #SPEC_ocean_convection = data.SPEC[time_step,0,index_min_dinstance,:,:].values
-                                SPEC_ocean_convection = data.SPEC[time_step,0,index_min_dinstance,:,:].mean('x').values
-                                SPEC_naut_convection[:,0:data.direction.shape[0]//2] = SPEC_ocean_convection[:,data.direction.shape[0]//2:] # Step 1a: 180..355 to start of array
-                                SPEC_naut_convection[:,data.direction.shape[0]//2:]  = SPEC_ocean_convection[:,0:data.direction.shape[0]//2] # Step 1b: 0..175 to end of array
-                                np.savetxt(file_out,calib_spec*SPEC_naut_convection/(delth*factor), fmt='%-10.0f') # 
-=======
 def generate_boundary_input(project_name, dgm, start_date, end_date, input_model = 'WAM3', output_model = 'SWAN'):
     days = pd.date_range(start=start_date.split('T')[0], end=end_date.split('T')[0], freq='D')
        
@@ -555,7 +441,6 @@
         # We can probably get away from passing the "days" variable, since the info is contained in the data arrays
         write_SWAN_boundary(spec_list, points, outfile, days) 
     
->>>>>>> d4208400
 
 def write_SWAN_boundary(spec_list, points, outfile, days):
     print("Writing SWAN output...")
